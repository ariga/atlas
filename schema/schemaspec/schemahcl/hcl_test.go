package schemahcl

import (
	"fmt"
	"testing"

	"github.com/stretchr/testify/require"
)

func TestAttributes(t *testing.T) {
	f := `i = 1
b = true
s = "hello, world"
`
	var test struct {
		Int  int    `spec:"i"`
		Bool bool   `spec:"b"`
		Str  string `spec:"s"`
	}
	err := Unmarshal([]byte(f), &test)
	require.NoError(t, err)
	require.EqualValues(t, 1, test.Int)
	require.EqualValues(t, true, test.Bool)
	require.EqualValues(t, "hello, world", test.Str)
	marshal, err := Marshal(&test)
	require.NoError(t, err)
	require.EqualValues(t, f, string(marshal))
}

func TestResource(t *testing.T) {
	f := `endpoint "/hello" {
  description = "the hello handler"
  timeout_ms  = 100
  handler {
    active = true
    addr   = ":8080"
  }
}
`
	type (
		Handler struct {
			Active bool   `spec:"active"`
			Addr   string `spec:"addr"`
		}

		Endpoint struct {
			Name        string   `spec:",name"`
			Description string   `spec:"description"`
			TimeoutMs   int      `spec:"timeout_ms"`
			Handler     *Handler `spec:"handler"`
		}
		File struct {
			Endpoints []*Endpoint `spec:"endpoint"`
		}
	)
	var test File
	err := Unmarshal([]byte(f), &test)
	require.NoError(t, err)
	require.Len(t, test.Endpoints, 1)
	expected := &Endpoint{
		Name:        "/hello",
		Description: "the hello handler",
		TimeoutMs:   100,
		Handler: &Handler{
			Active: true,
			Addr:   ":8080",
		},
	}
	require.EqualValues(t, expected, test.Endpoints[0])
	buf, err := Marshal(&test)
	require.NoError(t, err)
<<<<<<< HEAD
	require.EqualValues(t, f, string(marshal))
}

func ExampleUnmarshal() {
	f := `
show "seinfeld" {
	writer "jerry" {
		full_name = "Jerry Seinfeld"	
	}
	writer "larry" {
		full_name = "Larry David"	
	}
}`

	type (
		Writer struct {
			ID       string `spec:",name"`
			FullName string `spec:"full_name"`
		}
		Show struct {
			Name    string    `spec:",name"`
			Writers []*Writer `spec:"writer"`
		}
	)
	var test struct {
		Shows []*Show `spec:"show"`
	}
	err := Unmarshal([]byte(f), &test)
	if err != nil {
		panic(err)
	}
	seinfeld := test.Shows[0]
	fmt.Printf("the show %q has %d writers.", seinfeld.Name, len(seinfeld.Writers))
	// Output: the show "seinfeld" has 2 writers.
}

func ExampleMarshal() {
	type (
		Point struct {
			ID string `spec:",name"`
			X  int    `spec:"x"`
			Y  int    `spec:"y"`
		}
	)
	var test = struct {
		Points []*Point `spec:"point"`
	}{
		Points: []*Point{
			{ID: "start", X: 0, Y: 0},
			{ID: "end", X: 1, Y: 1},
		},
	}
	b, err := Marshal(&test)
	if err != nil {
		panic(err)
	}
	fmt.Println(string(b))
	// Output: point "start" {
	//   x = 0
	//   y = 0
	// }
	// point "end" {
	//   x = 1
	//   y = 1
	// }
=======
	require.EqualValues(t, f, string(buf))
>>>>>>> c4c05a83
}<|MERGE_RESOLUTION|>--- conflicted
+++ resolved
@@ -69,8 +69,7 @@
 	require.EqualValues(t, expected, test.Endpoints[0])
 	buf, err := Marshal(&test)
 	require.NoError(t, err)
-<<<<<<< HEAD
-	require.EqualValues(t, f, string(marshal))
+	require.EqualValues(t, f, string(buf))
 }
 
 func ExampleUnmarshal() {
@@ -135,7 +134,4 @@
 	//   x = 1
 	//   y = 1
 	// }
-=======
-	require.EqualValues(t, f, string(buf))
->>>>>>> c4c05a83
 }