package schemahcl

import (
	"bytes"
	"errors"
	"fmt"
	"sort"
	"strconv"
	"strings"

	"ariga.io/atlas/schema/schemaspec"

	"github.com/hashicorp/hcl/v2"
	"github.com/hashicorp/hcl/v2/gohcl"
	"github.com/hashicorp/hcl/v2/hclparse"
	"github.com/hashicorp/hcl/v2/hclsyntax"
	"github.com/hashicorp/hcl/v2/hclwrite"
	"github.com/zclconf/go-cty/cty"
)

var (
	// Marshal returns the Atlas HCL encoding of v.
	Marshal = schemaspec.MarshalerFunc(New().MarshalSpec)
)

var (
	// Unmarshal parses the Atlas HCL-encoded data and stores the result in the target.
	Unmarshal = schemaspec.UnmarshalerFunc(New().UnmarshalSpec)
)

type (
	container struct {
		Body hcl.Body `hcl:",remain"`
	}

	// state implements schemaspec.Unmarshaler and schemaspec.Marshaler for Atlas HCL syntax
	// and stores a configuration for these operations.
	state struct {
		config *Config
	}
)

// MarshalSpec implements schemaspec.Marshaler for Atlas HCL documents.
func (s *state) MarshalSpec(v interface{}) ([]byte, error) {
	r := &schemaspec.Resource{}
	if err := r.Scan(v); err != nil {
		return nil, fmt.Errorf("schemahcl: failed scanning %T to resource: %w", v, err)
	}
	return s.encode(r)
}

// UnmarshalSpec implements schemaspec.Unmarshaler.
func (s *state) UnmarshalSpec(data []byte, v interface{}) error {
	spec, err := decode(s.config.ctx, data)
	if err != nil {
		return fmt.Errorf("schemahcl: failed decoding: %w", err)
	}
	if err := spec.As(v); err != nil {
		return fmt.Errorf("schemahcl: failed reading spec as %T: %w", v, err)
	}
	return nil
}

// decode decodes the input Atlas HCL document and returns a *schemaspec.Resource representing it.
func decode(ctx *hcl.EvalContext, body []byte) (*schemaspec.Resource, error) {
	parser := hclparse.NewParser()
	srcHCL, diag := parser.ParseHCL(body, "")
	if diag.HasErrors() {
		return nil, diag
	}
	if srcHCL == nil {
		return nil, fmt.Errorf("schemahcl: no HCL syntax found in body")
	}
	c := &container{}
	ctx, err := evalCtx(ctx, srcHCL)
	if err != nil {
		return nil, err
	}
	if diag := gohcl.DecodeBody(srcHCL.Body, ctx, c); diag.HasErrors() {
		return nil, diag
	}
	return extract(ctx, c.Body)
}

func extract(ctx *hcl.EvalContext, remain hcl.Body) (*schemaspec.Resource, error) {
	body, ok := remain.(*hclsyntax.Body)
	if !ok {
		return nil, fmt.Errorf("schemahcl: expected remainder to be of type *hclsyntax.Body")
	}
	attrs, err := toAttrs(ctx, body.Attributes)
	if err != nil {
		return nil, err
	}
	res := &schemaspec.Resource{
		Attrs: attrs,
	}
	for _, blk := range body.Blocks {
		resource, err := toResource(ctx, blk)
		if err != nil {
			return nil, err
		}
		res.Children = append(res.Children, resource)
	}
	return res, nil
}

func toAttrs(ctx *hcl.EvalContext, hclAttrs hclsyntax.Attributes) ([]*schemaspec.Attr, error) {
	var attrs []*schemaspec.Attr
	for _, hclAttr := range hclAttrs {
		at := &schemaspec.Attr{K: hclAttr.Name}
		value, diag := hclAttr.Expr.Value(ctx)
		if diag.HasErrors() {
			return nil, diag
		}
		var err error
		switch {
		case isRef(value):
			at.V = &schemaspec.Ref{V: value.GetAttr("__ref").AsString()}
		case value.Type() == ctyTypeSpec:
			at.V = value.EncapsulatedValue().(*schemaspec.Type)
		case value.Type().IsTupleType():
			at.V, err = extractListValue(value)
		default:
			at.V, err = extractLiteralValue(value)
		}
		if err != nil {
			return nil, err
		}
		attrs = append(attrs, at)
	}
	// hclsyntax.Attrs is an alias for map[string]*Attribute
	sort.Slice(attrs, func(i, j int) bool {
		return attrs[i].K < attrs[j].K
	})
	return attrs, nil
}

func isRef(v cty.Value) bool {
	return v.Type().IsObjectType() && v.Type().HasAttribute("__ref")
}

func extractListValue(value cty.Value) (*schemaspec.ListValue, error) {
	lst := &schemaspec.ListValue{}
	it := value.ElementIterator()
	for it.Next() {
		_, v := it.Element()
		if isRef(v) {
			lst.V = append(lst.V, &schemaspec.Ref{V: v.GetAttr("__ref").AsString()})
			continue
		}
		litv, err := extractLiteralValue(v)
		if err != nil {
			return nil, err
		}
		lst.V = append(lst.V, litv)
	}
	return lst, nil
}

func extractLiteralValue(value cty.Value) (*schemaspec.LiteralValue, error) {
	switch value.Type() {
	case ctySchemaLit:
		return value.EncapsulatedValue().(*schemaspec.LiteralValue), nil
	case cty.String:
		return &schemaspec.LiteralValue{V: strconv.Quote(value.AsString())}, nil
	case cty.Number:
		bf := value.AsBigFloat()
		num, _ := bf.Float64()
		return &schemaspec.LiteralValue{V: strconv.FormatFloat(num, 'f', -1, 64)}, nil
	case cty.Bool:
		return &schemaspec.LiteralValue{V: strconv.FormatBool(value.True())}, nil
	default:
		return nil, fmt.Errorf("schemahcl: unsupported type %q", value.Type().GoString())
	}
}

func toResource(ctx *hcl.EvalContext, block *hclsyntax.Block) (*schemaspec.Resource, error) {
	spec := &schemaspec.Resource{
		Type: block.Type,
	}
	if len(block.Labels) > 0 {
		spec.Name = block.Labels[0]
	}
	attrs, err := toAttrs(ctx, block.Body.Attributes)
	if err != nil {
		return nil, err
	}
	spec.Attrs = attrs
	for _, blk := range block.Body.Blocks {
		res, err := toResource(ctx, blk)
		if err != nil {
			return nil, err
		}
		spec.Children = append(spec.Children, res)
	}
	return spec, nil
}

// encode encodes the give *schemaspec.Resource into a byte slice containing an Atlas HCL
// document representing it.
func (s *state) encode(r *schemaspec.Resource) ([]byte, error) {
	f := hclwrite.NewFile()
	body := f.Body()
	// If the resource has a Type then it is rendered as an HCL block.
	if r.Type != "" {
		blk := body.AppendNewBlock(r.Type, labels(r))
		body = blk.Body()
	}
	for _, attr := range r.Attrs {
		if err := s.writeAttr(attr, body); err != nil {
			return nil, err
		}
	}
	for _, res := range r.Children {
		if err := s.writeResource(res, body); err != nil {
			return nil, err
		}
	}
	var buf bytes.Buffer
	_, err := f.WriteTo(&buf)
	return buf.Bytes(), err
}

func (s *state) writeResource(b *schemaspec.Resource, body *hclwrite.Body) error {
	blk := body.AppendNewBlock(b.Type, labels(b))
	nb := blk.Body()
	for _, attr := range b.Attrs {
		if err := s.writeAttr(attr, nb); err != nil {
			return err
		}
	}
	for _, b := range b.Children {
		if err := s.writeResource(b, nb); err != nil {
			return err
		}
	}
	return nil
}

func labels(r *schemaspec.Resource) []string {
	var l []string
	if r.Name != "" {
		l = append(l, r.Name)
	}
	return l
}

func (s *state) writeAttr(attr *schemaspec.Attr, body *hclwrite.Body) error {
	switch v := attr.V.(type) {
	case *schemaspec.Ref:
		expr := strings.ReplaceAll(v.V, "$", "")
		body.SetAttributeRaw(attr.K, hclRawTokens(expr))
	case *schemaspec.Type:
		spec, ok := s.findTypeSpec(v.T)
		if !ok {
			return fmt.Errorf("schemahcl: type spec for %q not found", v.T)
		}
		s, err := hclType(spec, v)
		if err != nil {
			return err
		}
		body.SetAttributeRaw(attr.K, hclRawTokens(s))
	case *schemaspec.LiteralValue:
		body.SetAttributeRaw(attr.K, hclRawTokens(v.V))
	case *schemaspec.ListValue:
		lst := make([]string, 0, len(v.V))
		for _, item := range v.V {
			switch v := item.(type) {
			case *schemaspec.Ref:
				expr := strings.ReplaceAll(v.V, "$", "")
				lst = append(lst, expr)
			case *schemaspec.LiteralValue:
				lst = append(lst, v.V)
			default:
				return fmt.Errorf("cannot write elem type %T of attr %q to HCL list", v, attr)
			}
		}
		body.SetAttributeRaw(attr.K, hclRawList(lst))
	default:
		return fmt.Errorf("schemacl: unknown literal type %T", v)
	}
	return nil
}

func (s *state) findTypeSpec(t string) (*schemaspec.TypeSpec, bool) {
	for _, v := range s.config.types {
		if v.T == t {
			return v, true
		}
	}
	return nil, false
}

func hclType(spec *schemaspec.TypeSpec, typ *schemaspec.Type) (string, error) {
	if len(typeFuncArgs(spec)) == 0 {
		return spec.Name, nil
	}
	args := make([]string, 0, len(spec.Attributes))
	for _, param := range typeFuncArgs(spec) {
		arg, ok := findAttr(typ.Attrs, param.Name)
		if !ok {
			continue
		}
		switch val := arg.V.(type) {
		case *schemaspec.LiteralValue:
			args = append(args, val.V)
		case *schemaspec.ListValue:
			for _, li := range val.V {
				lit, ok := li.(*schemaspec.LiteralValue)
				if !ok {
					return "", errors.New("expecting literal value")
				}
				args = append(args, lit.V)
			}
		}
	}
<<<<<<< HEAD
	// if no args were chosen and the type can be described without a function
=======
	// If no args were chosen and the type can be described without a function.
>>>>>>> 297479be
	if len(args) == 0 && len(typeFuncReqArgs(spec)) == 0 {
		return spec.Name, nil
	}
	return fmt.Sprintf("%s(%s)", spec.Name, strings.Join(args, ",")), nil
}

func findAttr(attrs []*schemaspec.Attr, k string) (*schemaspec.Attr, bool) {
	for _, attr := range attrs {
		if attr.K == k {
			return attr, true
		}
	}
	return nil, false
}

func hclRawTokens(s string) hclwrite.Tokens {
	return hclwrite.Tokens{
		&hclwrite.Token{
			Type:  hclsyntax.TokenIdent,
			Bytes: []byte(s),
		},
	}
}

func hclRawList(items []string) hclwrite.Tokens {
	t := hclwrite.Tokens{&hclwrite.Token{
		Type:  hclsyntax.TokenOBrack,
		Bytes: []byte("["),
	}}
	for _, item := range items {
		t = append(t, &hclwrite.Token{
			Type:  hclsyntax.TokenIdent,
			Bytes: []byte(item),
		}, &hclwrite.Token{
			Type:  hclsyntax.TokenComma,
			Bytes: []byte(","),
		})
	}
	t = append(t, &hclwrite.Token{
		Type:  hclsyntax.TokenCBrack,
		Bytes: []byte("]"),
	})
	return t
}<|MERGE_RESOLUTION|>--- conflicted
+++ resolved
@@ -314,11 +314,7 @@
 			}
 		}
 	}
-<<<<<<< HEAD
-	// if no args were chosen and the type can be described without a function
-=======
 	// If no args were chosen and the type can be described without a function.
->>>>>>> 297479be
 	if len(args) == 0 && len(typeFuncReqArgs(spec)) == 0 {
 		return spec.Name, nil
 	}
