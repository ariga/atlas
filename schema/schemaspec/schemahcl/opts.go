--- conflicted
+++ resolved
@@ -47,20 +47,12 @@
 		for _, ts := range typeSpecs {
 			typeSpec := ts
 			config.types = append(config.types, typeSpec)
-<<<<<<< HEAD
-			// if no required args exist, register the type as a variable in the HCL context.
-=======
 			// If no required args exist, register the type as a variable in the HCL context.
->>>>>>> 297479be
 			if len(typeFuncReqArgs(typeSpec)) == 0 {
 				typ := &schemaspec.Type{T: typeSpec.T}
 				config.ctx.Variables[typeSpec.Name] = cty.CapsuleVal(ctyTypeSpec, typ)
 			}
-<<<<<<< HEAD
-			// if func args exist, register the type as a function in HCL.
-=======
 			// If func args exist, register the type as a function in HCL.
->>>>>>> 297479be
 			if len(typeFuncArgs(typeSpec)) > 0 {
 				config.ctx.Functions[typeSpec.Name] = typeFuncSpec(typeSpec)
 			}
@@ -119,12 +111,7 @@
 				if err != nil {
 					return cty.NilVal, err
 				}
-<<<<<<< HEAD
-
-				attrName := spec.Params[i].Name
-=======
 				attrName := typeSpec.Attributes[i].Name
->>>>>>> 297479be
 				t.Attrs = append(t.Attrs, &schemaspec.Attr{K: attrName, V: v})
 			}
 		}
