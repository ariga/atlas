--- conflicted
+++ resolved
@@ -34,39 +34,21 @@
 	if !ok {
 		return nil, fmt.Errorf("schemahcl: expected an hcl body")
 	}
-<<<<<<< HEAD
-	varMap, err := blockVarMap(b, "/")
-	if err != nil {
-		return nil, err
-	}
-	out := &hcl.EvalContext{
-		Variables: varMap,
-	}
-	return out, nil
-}
-
-func blockVarMap(b *hclsyntax.Body, parentAddr string) (map[string]cty.Value, error) {
-=======
-	varMap, err := blockVars(b)
+	vars, err := blockVars(b, "/")
 	if err != nil {
 		return nil, err
 	}
 	return &hcl.EvalContext{
-		Variables: varMap,
+		Variables: vars,
 	}, nil
 }
 
-func blockVars(b *hclsyntax.Body) (map[string]cty.Value, error) {
->>>>>>> a492b030
+func blockVars(b *hclsyntax.Body, parentAddr string) (map[string]cty.Value, error) {
 	types, err := typeDefs(b)
 	if err != nil {
 		return nil, fmt.Errorf("schemahcl: failed extracting type definitions: %w", err)
 	}
-<<<<<<< HEAD
-	out := make(map[string]cty.Value)
-=======
 	vars := make(map[string]cty.Value)
->>>>>>> a492b030
 	for n, typ := range types {
 		v := make(map[string]cty.Value)
 		for _, blk := range blocksOfType(b.Blocks, n) {
@@ -81,13 +63,9 @@
 					attrs[n] = cty.NullVal(t)
 				}
 			}
-<<<<<<< HEAD
 			self := path.Join(parentAddr, n, name)
 			attrs["__ref"] = cty.StringVal(self)
-			varMap, err := blockVarMap(blk.Body, self)
-=======
-			varMap, err := blockVars(blk.Body)
->>>>>>> a492b030
+			varMap, err := blockVars(blk.Body, self)
 			if err != nil {
 				return nil, err
 			}
@@ -95,18 +73,11 @@
 			for k, v := range varMap {
 				attrs[k] = v
 			}
-<<<<<<< HEAD
 
 			v[name] = cty.ObjectVal(attrs)
 		}
 		if len(v) > 0 {
-			out[n] = cty.MapVal(v)
-=======
-			v[name] = cty.ObjectVal(attrs)
-		}
-		if len(v) > 0 {
 			vars[n] = cty.MapVal(v)
->>>>>>> a492b030
 		}
 	}
 	return vars, nil
@@ -146,19 +117,11 @@
 	if err != nil {
 		return nil, err
 	}
-<<<<<<< HEAD
-	out := make(map[string]cty.Type)
-	for k, v := range types {
-		out[k] = cty.Object(v)
-	}
-	return out, nil
-=======
 	objs := make(map[string]cty.Type)
 	for k, v := range types {
 		objs[k] = cty.Object(v)
 	}
 	return objs, nil
->>>>>>> a492b030
 }
 
 // extractTypes returns a map of block types a block. Types are computed
