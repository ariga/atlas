package schemaspec

import (
	"errors"
	"fmt"
	"reflect"
	"strconv"
	"strings"
)

// Extension is the interface that should be implemented by extensions to
// the core Spec resources.
//
// To specify the mapping from the extension struct fields to the schemaspec.Resource
// use the `spec` key on the field's tag. To specify that a field should be mapped to
// the corresponding Resource's `Name` specify ",name" to the tag value. For example:
// 
//   type Example struct {
//      Name  string `spec:,name"
//      Value int `spec:"value"`
//   }
//
type Extension interface {
	// Type returns the type name for the Extension, to be set in the
	// Resource.Type field when using Resource.Scan.
	Type() string
}

// As reads the attributes and children resources of the resource into the target Extension.
func (r *Resource) As(target Extension) error {
	var seenName bool
	v := reflect.ValueOf(target).Elem()
	for _, ft := range specFields(target) {
		field := v.FieldByName(ft.field)
		if ft.isName {
			if seenName {
				return errors.New("schemaspec: extension must have only one isName field")
			}
			seenName = true
			if field.Kind() != reflect.String {
				return errors.New("schemaspec: extension isName field must be of type string")
			}
			field.SetString(r.Name)
			continue
		}
		if attr, ok := r.Attr(ft.tag); ok {
			if err := setField(field, attr); err != nil {
				return err
			}
			continue
		}
		if err := setChildSlice(field, childrenOfType(r, ft.tag)); err != nil {
			return err
		}
	}
	return nil
}

func setChildSlice(field reflect.Value, children []*Resource) error {
	if field.Type().Kind() != reflect.Slice {
		return fmt.Errorf("schemaspec: expected field to be of kind slice")
	}
	typ := field.Type().Elem()

	slc := reflect.MakeSlice(reflect.SliceOf(typ), 0, 0)
	for _, c := range children {
		n := reflect.New(typ.Elem())
		ext := n.Interface().(Extension)
		if err := c.As(ext); err != nil {
			return err
		}
		slc = reflect.Append(slc, reflect.ValueOf(ext))
	}
	field.Set(slc)
	return nil
}

func setField(field reflect.Value, attr *Attr) error {
	switch field.Kind() {
	case reflect.String:
		s, err := attr.String()
		if err != nil {
			return fmt.Errorf("schemaspec: value of attr %q cannot be read as string: %w", attr.K, err)
		}
		field.SetString(s)
	case reflect.Int:
		i, err := attr.Int()
		if err != nil {
			return fmt.Errorf("schemaspec: value of attr %q cannot be read as integer: %w", attr.K, err)
		}
		field.SetInt(int64(i))
	case reflect.Bool:
		b, err := attr.Bool()
		if err != nil {
			return fmt.Errorf("schemaspec: value of attr %q cannot be read as bool: %w", attr.K, err)
		}
		field.SetBool(b)
	default:
		return fmt.Errorf("schemaspec: unsupported field kind %q", field.Kind())
	}
	return nil
}

// Scan reads the Extension into the Resource. Scan will override the Resource
// name or type if they are set for the extension.
func (r *Resource) Scan(ext Extension) error {
	if ext.Type() != "" {
		r.Type = ext.Type()
	}
	v := reflect.ValueOf(ext).Elem()
	for _, ft := range specFields(ext) {
		field := v.FieldByName(ft.field)
		switch {
		case ft.isName:
			if field.Kind() != reflect.String {
				return errors.New("schemaspec: extension name field must be string")
			}
			r.Name = field.String()
		case field.Kind() == reflect.Slice:
			for i := 0; i < field.Len(); i++ {
				ext := field.Index(i).Interface().(Extension)
				child := &Resource{}
				if err := child.Scan(ext); err != nil {
					return err
				}
				r.Children = append(r.Children, child)
			}
		default:
<<<<<<< HEAD
			if err := scanAttr(ft.tag, r, field); err != nil {
				return err
			}
		}
=======
			return fmt.Errorf("schemaspec: unsupported field kind %q", field.Kind())
		}
		r.SetAttr(&Attr{
			K: ft.tag,
			V: &LiteralValue{V: lit},
		})
>>>>>>> 6711be10
	}
	return nil
}

func scanAttr(key string, r *Resource, field reflect.Value) error {
	var lit string
	switch field.Kind() {
	case reflect.String:
		lit = strconv.Quote(field.String())
	case reflect.Int:
		lit = fmt.Sprintf("%d", field.Int())
	case reflect.Bool:
		lit = strconv.FormatBool(field.Bool())
	default:
		return fmt.Errorf("schemaspec: unsupported field kind %q", field.Kind())
	}
	attr := &Attr{
		K: key,
		V: &LiteralValue{V: lit},
	}
	r.SetAttr(attr)
	return nil
}

// specFields uses reflection to find struct fields that are tagged with "spec"
// and returns a list of mappings from the tag to the field name.
func specFields(ext Extension) []fieldTag {
	t := reflect.TypeOf(ext)
	var fields []fieldTag
	for i := 0; i < t.Elem().NumField(); i++ {
		f := t.Elem().Field(i)
		lookup, ok := f.Tag.Lookup("spec")
		if !ok {
			continue
		}
		parts := strings.Split(lookup, ",")
		fields = append(fields, fieldTag{
			field:  f.Name,
			tag:    lookup,
			isName: len(parts) > 1 && parts[1] == "name",
		})
	}
	return fields
}

type fieldTag struct {
	field, tag string
	isName     bool
}

func childrenOfType(r *Resource, typ string) []*Resource {
	var out []*Resource
	for _, c := range r.Children {
		if c.Type == typ {
			out = append(out, c)
		}
	}
	return out
}<|MERGE_RESOLUTION|>--- conflicted
+++ resolved
@@ -14,7 +14,7 @@
 // To specify the mapping from the extension struct fields to the schemaspec.Resource
 // use the `spec` key on the field's tag. To specify that a field should be mapped to
 // the corresponding Resource's `Name` specify ",name" to the tag value. For example:
-// 
+//
 //   type Example struct {
 //      Name  string `spec:,name"
 //      Value int `spec:"value"`
@@ -126,19 +126,10 @@
 				r.Children = append(r.Children, child)
 			}
 		default:
-<<<<<<< HEAD
 			if err := scanAttr(ft.tag, r, field); err != nil {
 				return err
 			}
 		}
-=======
-			return fmt.Errorf("schemaspec: unsupported field kind %q", field.Kind())
-		}
-		r.SetAttr(&Attr{
-			K: ft.tag,
-			V: &LiteralValue{V: lit},
-		})
->>>>>>> 6711be10
 	}
 	return nil
 }
@@ -155,11 +146,10 @@
 	default:
 		return fmt.Errorf("schemaspec: unsupported field kind %q", field.Kind())
 	}
-	attr := &Attr{
+	r.SetAttr(&Attr{
 		K: key,
 		V: &LiteralValue{V: lit},
-	}
-	r.SetAttr(attr)
+	})
 	return nil
 }
 
