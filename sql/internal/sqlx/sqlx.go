package sqlx

import (
	"database/sql"
	"fmt"
	"strings"

	"ariga.io/atlas/sql/schema"
)

// ValidString reports if the given string is not null and valid.
func ValidString(s sql.NullString) bool {
	return s.Valid && s.String != "" && strings.ToLower(s.String) != "null"
}

// ScanFKs scans the rows and adds the foreign-key to the table.
// Reference elements are added as stubs and should be linked
// manually by the caller.
func ScanFKs(t *schema.Table, rows *sql.Rows) error {
	names := make(map[string]*schema.ForeignKey)
	for rows.Next() {
		var name, table, column, tSchema, refTable, refColumn, refSchema, updateRule, deleteRule string
		if err := rows.Scan(&name, &table, &column, &tSchema, &refTable, &refColumn, &refSchema, &updateRule, &deleteRule); err != nil {
			return err
		}
		fk, ok := names[name]
		if !ok {
			fk = &schema.ForeignKey{
				Symbol:   name,
				Table:    t,
				RefTable: t,
				OnDelete: schema.ReferenceOption(deleteRule),
				OnUpdate: schema.ReferenceOption(updateRule),
			}
			if refTable != t.Name || tSchema != refSchema {
				fk.RefTable = &schema.Table{Name: refTable, Schema: &schema.Schema{Name: refSchema}}
			}
			names[name] = fk
			t.ForeignKeys = append(t.ForeignKeys, fk)
		}
		c, ok := t.Column(column)
		if !ok {
			return fmt.Errorf("column %q was not found for fk %q", column, fk.Symbol)
		}
		// Rows are ordered by ORDINAL_POSITION that specifies
		// the position of the column in the FK definition.
		if _, ok := fk.Column(c.Name); !ok {
			fk.Columns = append(fk.Columns, c)
			c.ForeignKeys = append(c.ForeignKeys, fk)
		}

		// Stub referenced columns or link if it's a self-reference.
		var rc *schema.Column
		if fk.Table != fk.RefTable {
			rc = &schema.Column{Name: refColumn}
		} else if c, ok := t.Column(refColumn); ok {
			rc = c
		} else {
			return fmt.Errorf("referenced column %q was not found for fk %q", refColumn, fk.Symbol)
		}
		if _, ok := fk.RefColumn(rc.Name); !ok {
			fk.RefColumns = append(fk.RefColumns, rc)
		}
	}
	return nil
}

// LinkSchemaTables links foreign-key stub tables/columns to actual elements.
func LinkSchemaTables(schemas []*schema.Schema) {
	byName := make(map[string]map[string]*schema.Table)
	for _, s := range schemas {
		byName[s.Name] = make(map[string]*schema.Table)
		for _, t := range s.Tables {
			t.Schema = s
			byName[s.Name][t.Name] = t
		}
	}
	for _, s := range schemas {
		for _, t := range s.Tables {
			for _, fk := range t.ForeignKeys {
				rs, ok := byName[fk.RefTable.Schema.Name]
				if !ok {
					continue
				}
				ref, ok := rs[fk.RefTable.Name]
				if !ok {
					continue
				}
				fk.RefTable = ref
				for i, c := range fk.RefColumns {
					rc, ok := ref.Column(c.Name)
					if ok {
						fk.RefColumns[i] = rc
					}
				}
			}
		}
	}
}

// ScanStrings scans sql.Rows into a slice of strings and closes it at the end.
func ScanStrings(rows *sql.Rows) ([]string, error) {
	defer rows.Close()
	var vs []string
	for rows.Next() {
		var v string
		if err := rows.Scan(&v); err != nil {
			return nil, err
		}
		vs = append(vs, v)
	}
	return vs, nil
}

// ValuesEqual checks if the 2 string slices are equal (including their order).
func ValuesEqual(v1, v2 []string) bool {
	if len(v1) != len(v2) {
		return false
	}
	for i := range v1 {
		if v1[i] != v2[i] {
			return false
		}
	}
	return true
}

// VersionPermutations returns permutations of the dialect version sorted
// from coarse to fine grained. For example:
<<<<<<< HEAD
=======
//
>>>>>>> e29c149b
//   VersionPermutations("mysql", "1.2.3") => ["mysql", "mysql 1", "mysql 1.2", "mysql 1.2.3"]
//
// VersionPermutations will split the version number by ".", " ", "-" or "_", and rejoin them
// with ".". The output slice can be used by drivers to generate a list of permutations
// for searching for relevant overrides in schema element specs.
func VersionPermutations(dialect, version string) []string {
	parts := strings.FieldsFunc(version, func(r rune) bool {
		return r == '.' || r == ' ' || r == '-' || r == '_'
	})
	names := []string{dialect}
	for i := range parts {
		version := strings.Join(parts[0:i+1], ".")
		names = append(names, dialect+" "+version)
	}
	return names
}<|MERGE_RESOLUTION|>--- conflicted
+++ resolved
@@ -127,10 +127,7 @@
 
 // VersionPermutations returns permutations of the dialect version sorted
 // from coarse to fine grained. For example:
-<<<<<<< HEAD
-=======
 //
->>>>>>> e29c149b
 //   VersionPermutations("mysql", "1.2.3") => ["mysql", "mysql 1", "mysql 1.2", "mysql 1.2.3"]
 //
 // VersionPermutations will split the version number by ".", " ", "-" or "_", and rejoin them
