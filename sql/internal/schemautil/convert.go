--- conflicted
+++ resolved
@@ -199,13 +199,8 @@
 	return spec, tables, nil
 }
 
-<<<<<<< HEAD
-// TableSpec converts  schema.Table to a schemaspec.Table.
-func TableSpec(tab *schema.Table, colSpec ColumnSpecFunc, pkSpec PKSpecFunc) (*schemaspec.Table, error) {
-=======
 // TableSpec converts schema.Table to a schemaspec.Table.
-func TableSpec(tab *schema.Table, colSpec ColumnSpecFunc) (*schemaspec.Table, error) {
->>>>>>> f7dec556
+func TableSpec(tab *schema.Table, colSpec ColumnSpecFunc,pkSpec PKSpecFunc) (*schemaspec.Table, error) {
 	tbl := &schemaspec.Table{
 		Name: tab.Name,
 	}
