--- conflicted
+++ resolved
@@ -23,10 +23,7 @@
 	TableSpecFunc         func(*schema.Table) (*schemaspec.Table, error)
 	PrimaryKeySpecFunc    func(index *schema.Index) (*schemaspec.PrimaryKey, error)
 	IndexSpecFunc         func(index *schema.Index) (*schemaspec.Index, error)
-<<<<<<< HEAD
 	ForeignKeySpecFunc    func(fk *schema.ForeignKey) (*schemaspec.ForeignKey, error)
-=======
->>>>>>> e2b7dfa5
 )
 
 // ConvertSchema converts a schemaspec.Schema with its relevant *schemaspec.Tables
@@ -205,11 +202,7 @@
 }
 
 // TableSpec converts schema.Table to a schemaspec.Table.
-<<<<<<< HEAD
-func TableSpec(t *schema.Table, colFn ColumnSpecFunc, pkFn PrimaryKeySpecFunc, idxFn IndexSpecFunc,  fkFn ForeignKeySpecFunc) (*schemaspec.Table, error) {
-=======
-func TableSpec(t *schema.Table, colFn ColumnSpecFunc, pkFn PrimaryKeySpecFunc, idxFn IndexSpecFunc) (*schemaspec.Table, error) {
->>>>>>> e2b7dfa5
+func TableSpec(t *schema.Table, colFn ColumnSpecFunc, pkFn PrimaryKeySpecFunc, idxFn IndexSpecFunc, fkFn ForeignKeySpecFunc) (*schemaspec.Table, error) {
 	spec := &schemaspec.Table{
 		Name: t.Name,
 	}
@@ -234,7 +227,6 @@
 		}
 		spec.Indexes = append(spec.Indexes, i)
 	}
-<<<<<<< HEAD
 	for _, fk := range t.ForeignKeys {
 		f, err := fkFn(fk)
 		if err != nil {
@@ -242,8 +234,6 @@
 		}
 		spec.ForeignKeys = append(spec.ForeignKeys, f)
 	}
-=======
->>>>>>> e2b7dfa5
 	return spec, nil
 }
 
@@ -266,11 +256,7 @@
 	c := make([]*schemaspec.ColumnRef, 0, len(idx.Parts))
 	for _, p := range idx.Parts {
 		if p.C == nil {
-<<<<<<< HEAD
-			return nil, errors.New("index expression are not support")
-=======
 			return nil, errors.New("index expression is not supported")
->>>>>>> e2b7dfa5
 		}
 		c = append(c, &schemaspec.ColumnRef{
 			Name:  p.C.Name,
@@ -282,7 +268,6 @@
 		Unique:  idx.Unique,
 		Columns: c,
 	}, nil
-<<<<<<< HEAD
 }
 
 // ForeignKeySpec converts schema.ForeignKey to schemaspec.ForeignKey
@@ -308,6 +293,4 @@
 		OnDelete:   string(s.OnDelete),
 		OnUpdate:   string(s.OnUpdate),
 	}, nil
-=======
->>>>>>> e2b7dfa5
 }