// Copyright 2021-present The Atlas Authors. All rights reserved.
// This source code is licensed under the Apache 2.0 license found
// in the LICENSE file in the root directory of this source tree.

package schemautil

import (
	"fmt"

	"ariga.io/atlas/sql/schema"
	"ariga.io/atlas/sql/schema/schemaspec"
)

// List of convert function types.
type (
	ConvertTableFunc      func(*schemaspec.Table, *schema.Schema) (*schema.Table, error)
	ConvertColumnFunc     func(*schemaspec.Column, *schema.Table) (*schema.Column, error)
	ConvertTypeFunc       func(*schemaspec.Column) (schema.Type, error)
	ConvertPrimaryKeyFunc func(*schemaspec.PrimaryKey, *schema.Table) (*schema.Index, error)
	ConvertIndexFunc      func(*schemaspec.Index, *schema.Table) (*schema.Index, error)
	TypeSpecFunc          func(schema.Type) (*schemaspec.Column, error)
	ColumnSpecFunc        func(*schema.Column) (*schemaspec.Column, error)
	TableSpecFunc         func(*schema.Table) (*schemaspec.Table, error)
	PKSpecFunc            func(index *schema.Index) (*schemaspec.PrimaryKey, error)
)

// ConvertSchema converts a schemaspec.Schema with its relevant *schemaspec.Tables
// into a schema.Schema.
func ConvertSchema(spec *schemaspec.Schema, tables []*schemaspec.Table, convertTable ConvertTableFunc) (*schema.Schema, error) {
	sch := &schema.Schema{
		Name: spec.Name,
		Spec: spec,
	}
	for _, ts := range tables {
		table, err := convertTable(ts, sch)
		if err != nil {
			return nil, err
		}
		sch.Tables = append(sch.Tables, table)
	}
	for _, tbl := range sch.Tables {
		if err := linkForeignKeys(tbl, sch); err != nil {
			return nil, err
		}
	}
	return sch, nil
}

// ConvertTable converts a schemaspec.Table to a schema.Table. Table conversion is done without converting
// ForeignKeySpecs into ForeignKeys, as the target tables do not necessarily exist in the schema
// at this point. Instead, the linking is done by the ConvertSchema function.
func ConvertTable(spec *schemaspec.Table, parent *schema.Schema, convertColumn ConvertColumnFunc,
	convertPk ConvertPrimaryKeyFunc, convertIndex ConvertIndexFunc) (*schema.Table, error) {
	tbl := &schema.Table{
		Name:   spec.Name,
		Schema: parent,
		Spec:   spec,
	}
	for _, csp := range spec.Columns {
		col, err := convertColumn(csp, tbl)
		if err != nil {
			return nil, err
		}
		tbl.Columns = append(tbl.Columns, col)
	}
	if spec.PrimaryKey != nil {
		pk, err := convertPk(spec.PrimaryKey, tbl)
		if err != nil {
			return nil, err
		}
		tbl.PrimaryKey = pk
	}
	for _, idx := range spec.Indexes {
		i, err := convertIndex(idx, tbl)
		if err != nil {
			return nil, err
		}
		tbl.Indexes = append(tbl.Indexes, i)
	}
	return tbl, nil
}

// ConvertColumn converts a schemaspec.Column into a schema.Column.
func ConvertColumn(spec *schemaspec.Column, conv ConvertTypeFunc) (*schema.Column, error) {
	out := &schema.Column{
		Name: spec.Name,
		Spec: spec,
		Type: &schema.ColumnType{
			Null: spec.Null,
		},
	}
	if spec.Default != nil {
		out.Default = &schema.Literal{V: spec.Default.V}
	}
	ct, err := conv(spec)
	if err != nil {
		return nil, err
	}
	out.Type.Type = ct
	return out, err
}

// ConvertIndex converts an schemaspec.Index to a schema.Index.
func ConvertIndex(spec *schemaspec.Index, parent *schema.Table) (*schema.Index, error) {
	parts := make([]*schema.IndexPart, 0, len(spec.Columns))
	for seqno, c := range spec.Columns {
		cn := c.Name
		col, ok := parent.Column(cn)
		if !ok {
			return nil, fmt.Errorf("schemautil: unknown column %q in table %q", cn, parent.Name)
		}
		parts = append(parts, &schema.IndexPart{
			SeqNo: seqno,
			C:     col,
		})
	}
	return &schema.Index{
		Name:   spec.Name,
		Unique: spec.Unique,
		Table:  parent,
		Parts:  parts,
	}, nil
}

// ConvertPrimaryKey converts a schemaspec.PrimaryKey to a schema.Index.
func ConvertPrimaryKey(spec *schemaspec.PrimaryKey, parent *schema.Table) (*schema.Index, error) {
	parts := make([]*schema.IndexPart, 0, len(spec.Columns))
	for seqno, c := range spec.Columns {
		pkc, ok := parent.Column(c.Name)
		if !ok {
			return nil, fmt.Errorf("schemautil: cannot set column %q as primary key for table %q", c.Name, parent.Name)
		}
		parts = append(parts, &schema.IndexPart{
			SeqNo: seqno,
			C:     pkc,
		})
	}
	return &schema.Index{
		Table: parent,
		Parts: parts,
	}, nil
}

// linkForeignKeys creates the foreign keys defined in the Table's spec by creating references
// to column in the provided Schema. It is assumed that the schema contains all of the tables
// referenced by the FK definitions in the spec.
func linkForeignKeys(tbl *schema.Table, sch *schema.Schema) error {
	for _, spec := range tbl.Spec.ForeignKeys {
		fk := &schema.ForeignKey{
			Symbol:   spec.Symbol,
			Table:    tbl,
			OnUpdate: schema.ReferenceOption(spec.OnUpdate),
			OnDelete: schema.ReferenceOption(spec.OnDelete),
		}
		for _, ref := range spec.Columns {
			col, err := resolveCol(ref, sch)
			if err != nil {
				return err
			}
			fk.Columns = append(fk.Columns, col)
		}
		for _, ref := range spec.RefColumns {
			col, err := resolveCol(ref, sch)
			if err != nil {
				return err
			}
			fk.RefColumns = append(fk.RefColumns, col)
		}
		tbl.ForeignKeys = append(tbl.ForeignKeys, fk)
	}
	return nil
}

func resolveCol(ref *schemaspec.ColumnRef, sch *schema.Schema) (*schema.Column, error) {
	tbl, ok := sch.Table(ref.Table)
	if !ok {
		return nil, fmt.Errorf("mysql: table %q not found", ref.Table)
	}
	col, ok := tbl.Column(ref.Name)
	if !ok {
		return nil, fmt.Errorf("mysql: column %q not found int table %q", ref.Name, ref.Table)
	}
	return col, nil
}

// SchemaSpec converts a schema.Schema into scehmaspec.Schema and []schemaspec.Table.
func SchemaSpec(s *schema.Schema, fn TableSpecFunc) (*schemaspec.Schema, []*schemaspec.Table, error) {
	spec := &schemaspec.Schema{
		Name: s.Name,
	}
	tables := make([]*schemaspec.Table, 0, len(s.Tables))
	for _, t := range s.Tables {
		table, err := fn(t)
		if err != nil {
			return nil, nil, err
		}
		tables = append(tables, table)
	}
	return spec, tables, nil
}

// TableSpec converts schema.Table to a schemaspec.Table.
<<<<<<< HEAD
func TableSpec(tab *schema.Table, colFn ColumnSpecFunc, pkFun PKSpecFunc) (*schemaspec.Table, error) {
	tbl := &schemaspec.Table{
		Name: tab.Name,
	}
	for _, c := range tab.Columns {
		col, err := colFn(c)
=======
func TableSpec(t *schema.Table, fn ColumnSpecFunc) (*schemaspec.Table, error) {
	spec := &schemaspec.Table{
		Name: t.Name,
	}
	for _, c := range t.Columns {
		col, err := fn(c)
>>>>>>> c5862ba8
		if err != nil {
			return nil, err
		}
		spec.Columns = append(spec.Columns, col)
	}
<<<<<<< HEAD

	if tab.PrimaryKey != nil {
		pk, err := pkFun(tab.PrimaryKey)
		if err != nil {
			return nil, err
		}
		tbl.PrimaryKey = pk
	}
	return tbl, nil
=======
	return spec, nil
>>>>>>> c5862ba8
}

// ColumnSpec converts a schema.Column to a schemaspec.Column.
func ColumnSpec(c *schema.Column, fn TypeSpecFunc) (*schemaspec.Column, error) {
	ct, err := fn(c.Type.Type)
	if err != nil {
		return nil, err
	}
	return &schemaspec.Column{
		Name: c.Name,
		Type: ct.Type,
		Null: ct.Null,
		Resource: schemaspec.Resource{
			Attrs: ct.Attrs,
		},
	}, nil
}

func PrimaryKeySpec(*schema.Index) (*schemaspec.PrimaryKey, error) {

	return nil, nil
}<|MERGE_RESOLUTION|>--- conflicted
+++ resolved
@@ -200,39 +200,25 @@
 }
 
 // TableSpec converts schema.Table to a schemaspec.Table.
-<<<<<<< HEAD
-func TableSpec(tab *schema.Table, colFn ColumnSpecFunc, pkFun PKSpecFunc) (*schemaspec.Table, error) {
-	tbl := &schemaspec.Table{
-		Name: tab.Name,
-	}
-	for _, c := range tab.Columns {
-		col, err := colFn(c)
-=======
-func TableSpec(t *schema.Table, fn ColumnSpecFunc) (*schemaspec.Table, error) {
+func TableSpec(t *schema.Table, colFn ColumnSpecFunc, pkFun PKSpecFunc) (*schemaspec.Table, error) {
 	spec := &schemaspec.Table{
 		Name: t.Name,
 	}
 	for _, c := range t.Columns {
-		col, err := fn(c)
->>>>>>> c5862ba8
+		col, err := colFn(c)
 		if err != nil {
 			return nil, err
 		}
 		spec.Columns = append(spec.Columns, col)
 	}
-<<<<<<< HEAD
-
-	if tab.PrimaryKey != nil {
-		pk, err := pkFun(tab.PrimaryKey)
-		if err != nil {
-			return nil, err
-		}
-		tbl.PrimaryKey = pk
-	}
-	return tbl, nil
-=======
+	if spec.PrimaryKey != nil {
+		pk, err := pkFun(t.PrimaryKey)
+		if err != nil {
+			return nil, err
+		}
+		spec.PrimaryKey = pk
+	}
 	return spec, nil
->>>>>>> c5862ba8
 }
 
 // ColumnSpec converts a schema.Column to a schemaspec.Column.
