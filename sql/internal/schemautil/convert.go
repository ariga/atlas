--- conflicted
+++ resolved
@@ -202,11 +202,7 @@
 }
 
 // TableSpec converts schema.Table to a schemaspec.Table.
-<<<<<<< HEAD
-func TableSpec(t *schema.Table, colFn ColumnSpecFunc, pkFn PKSpecFunc, inFn IndexSpecFunc, fkFn ForeignKeySpecFunc) (*schemaspec.Table, error) {
-=======
-func TableSpec(t *schema.Table, colFn ColumnSpecFunc, pkFn PrimaryKeySpecFunc, idxFn IndexSpecFunc) (*schemaspec.Table, error) {
->>>>>>> a76bc55d
+func TableSpec(t *schema.Table, colFn ColumnSpecFunc, pkFn PrimaryKeySpecFunc, idxFn IndexSpecFunc,  fkFn ForeignKeySpecFunc) (*schemaspec.Table, error) {
 	spec := &schemaspec.Table{
 		Name: t.Name,
 	}
