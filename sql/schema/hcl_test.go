--- conflicted
+++ resolved
@@ -54,7 +54,6 @@
 	require.EqualValues(t, &BoolType{
 		T: "boolean",
 	}, tables[2].Columns[4].Type.Type)
-<<<<<<< HEAD
 	require.EqualValues(t, &DecimalType{
 		T:         "decimal",
 		Precision: 2,
@@ -70,7 +69,6 @@
 	require.EqualValues(t, &TimeType{
 		T: "json",
 	}, tables[2].Columns[8].Type.Type)
-=======
 }
 
 func TestDefault(t *testing.T) {
@@ -102,5 +100,4 @@
 			},
 		},
 	})
->>>>>>> 79985ed0
 }