--- conflicted
+++ resolved
@@ -19,11 +19,7 @@
 	Schemas []*sqlspec.Schema `spec:"schema"`
 }
 
-<<<<<<< HEAD
-// evalSpec unmarshals an Atlas DDL document using an unmarshaler into v.
-=======
 // evalSpec evaluates an Atlas DDL document into v using the input.
->>>>>>> bbe01959
 func evalSpec(data []byte, v interface{}, input map[string]string) error {
 	var d doc
 	if err := hclState.Eval(data, &d, input); err != nil {
