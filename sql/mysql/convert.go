// Copyright 2021-present The Atlas Authors. All rights reserved.
// This source code is licensed under the Apache 2.0 license found
// in the LICENSE file in the root directory of this source tree.

package mysql

import (
	"errors"
	"fmt"
	"math"
	"strconv"
	"strings"

	"ariga.io/atlas/sql/internal/schemautil"
	"ariga.io/atlas/sql/internal/sqlx"
	"ariga.io/atlas/sql/schema"
	"ariga.io/atlas/sql/schema/schemaspec"
)

// FormatType converts schema type to its column form in the database.
// An error is returned if the type cannot be recognized.
func (d *Driver) FormatType(t schema.Type) (string, error) {
	var f string
	switch t := t.(type) {
	case *BitType:
		f = strings.ToLower(t.T)
	case *schema.BoolType:
		f = strings.ToLower(t.T)
	case *schema.BinaryType:
		f = strings.ToLower(t.T)
		if f == tVarBinary {
			// Zero is also a valid length.
			f = fmt.Sprintf("%s(%d)", f, t.Size)
		}
	case *schema.DecimalType:
		f = strings.ToLower(t.T)
		if f == tDecimal || f == tNumeric {
			// In MySQL, NUMERIC is implemented as DECIMAL.
			f = fmt.Sprintf("decimal(%d,%d)", t.Precision, t.Scale)
		}
	case *schema.EnumType:
		f = fmt.Sprintf("enum(%s)", formatValues(t.Values))
	case *schema.FloatType:
		f = strings.ToLower(t.T)
		// FLOAT with precision > 24, become DOUBLE.
		// Also, REAL is a synonym for DOUBLE (if REAL_AS_FLOAT was not set).
		if f == tFloat && t.Precision > 24 || f == tReal {
			f = tDouble
		}
	case *schema.IntegerType:
		f = strings.ToLower(t.T)
		if t.Unsigned {
			f += " unsigned"
		}
	case *schema.JSONType:
		f = strings.ToLower(t.T)
	case *SetType:
		f = fmt.Sprintf("enum(%s)", formatValues(t.Values))
	case *schema.StringType:
		f = strings.ToLower(t.T)
		if f == tChar || f == tVarchar {
			// Zero is also a valid length.
			f = fmt.Sprintf("%s(%d)", f, t.Size)
		}
	case *schema.SpatialType:
		f = strings.ToLower(t.T)
	case *schema.TimeType:
		f = strings.ToLower(t.T)
	default:
		return "", fmt.Errorf("mysql: invalid schema type: %T", t)
	}
	return f, nil
}

// mustFormat calls to FormatType and panics in case of error.
func (d *Driver) mustFormat(t schema.Type) string {
	s, err := d.FormatType(t)
	if err != nil {
		panic(err)
	}
	return s
}

// ConvertSchema converts a schemaspec.Schema into a schema.Schema.
func (d *Driver) ConvertSchema(spec *schemaspec.Schema, tables []*schemaspec.Table) (*schema.Schema, error) {
	return schemautil.ConvertSchema(spec, tables, d.ConvertTable)
}

// ConvertTable converts a schemaspec.Table to a schema.Table. Table conversion is done without converting
// ForeignKeySpecs into ForeignKeys, as the target tables do not necessarily exist in the schema
// at this point. Instead, the linking is done by the ConvertSchema function.
func (d *Driver) ConvertTable(spec *schemaspec.Table, parent *schema.Schema) (*schema.Table, error) {
	return schemautil.ConvertTable(spec, parent, d.ConvertColumn, d.ConvertPrimaryKey, d.ConvertIndex)
}

// ConvertPrimaryKey converts a schemaspec.PrimaryKey to a schema.Index.
func (d *Driver) ConvertPrimaryKey(spec *schemaspec.PrimaryKey, parent *schema.Table) (*schema.Index, error) {
	return schemautil.ConvertPrimaryKey(spec, parent)
}

// ConvertIndex converts an schemaspec.Index to a schema.Index.
func (d *Driver) ConvertIndex(spec *schemaspec.Index, parent *schema.Table) (*schema.Index, error) {
	return schemautil.ConvertIndex(spec, parent)
}

// ConvertColumn converts a schemaspec.Column into a schema.Column.
func (d *Driver) ConvertColumn(spec *schemaspec.Column, _ *schema.Table) (*schema.Column, error) {
	const driver = "mysql"
	if override := spec.Override(sqlx.VersionPermutations(driver, d.version)...); override != nil {
		if err := schemautil.Override(spec, override); err != nil {
			return nil, err
		}
	}
	return schemautil.ConvertColumn(spec, ConvertColumnType)
}

// ConvertColumnType converts a schemaspec.Column into a concrete MySQL schema.Type.
func ConvertColumnType(spec *schemaspec.Column) (schema.Type, error) {
	switch schemaspec.Type(spec.Type) {
	case schemaspec.TypeInt, schemaspec.TypeInt8, schemaspec.TypeInt16,
		schemaspec.TypeInt64, schemaspec.TypeUint, schemaspec.TypeUint8,
		schemaspec.TypeUint16, schemaspec.TypeUint64:
		return convertInteger(spec)
	case schemaspec.TypeString:
		return convertString(spec)
	case schemaspec.TypeBinary:
		return convertBinary(spec)
	case schemaspec.TypeEnum:
		return convertEnum(spec)
	case schemaspec.TypeBoolean:
		return convertBoolean(spec)
	case schemaspec.TypeDecimal:
		return convertDecimal(spec)
	case schemaspec.TypeFloat:
		return convertFloat(spec)
	case schemaspec.TypeTime:
		return convertTime(spec)
	}
	return parseRawType(spec.Type)
}

func convertInteger(spec *schemaspec.Column) (schema.Type, error) {
	typ := &schema.IntegerType{
		Unsigned: strings.HasPrefix(spec.Type, "u"),
	}
	switch spec.Type {
	case "int8", "uint8":
		typ.T = tTinyInt
	case "int16", "uint16":
		typ.T = tSmallInt
	case "int32", "uint32", "int", "integer", "uint":
		typ.T = tInt
	case "int64", "uint64":
		typ.T = tBigInt
	default:
		return nil, fmt.Errorf("mysql: unknown integer column type %q", spec.Type)
	}
	return typ, nil
}

func convertBinary(spec *schemaspec.Column) (schema.Type, error) {
	bt := &schema.BinaryType{}
	if attr, ok := spec.Attr("size"); ok {
		s, err := attr.Int()
		if err != nil {
			return nil, err
		}
		bt.Size = s
	}
	switch {
	case bt.Size == 0:
		bt.T = "blob"
	case bt.Size <= math.MaxUint8:
		bt.T = "tinyblob"
	case bt.Size > math.MaxUint8 && bt.Size <= math.MaxUint16:
		bt.T = "blob"
	case bt.Size > math.MaxUint16 && bt.Size <= 1<<24-1:
		bt.T = "mediumblob"
	case bt.Size > 1<<24-1 && bt.Size <= math.MaxUint32:
		bt.T = "longblob"
	default:
		return nil, fmt.Errorf("mysql: blob fields can be up to 4GB long")
	}
	return bt, nil
}

func convertString(spec *schemaspec.Column) (schema.Type, error) {
	st := &schema.StringType{
		Size: 255,
	}
	if attr, ok := spec.Attr("size"); ok {
		s, err := attr.Int()
		if err != nil {
			return nil, err
		}
		st.Size = s
	}
	switch {
	case st.Size <= math.MaxUint16:
		st.T = "varchar"
	case st.Size > math.MaxUint16 && st.Size <= (1<<24-1):
		st.T = "mediumtext"
	case st.Size > (1<<24-1) && st.Size <= math.MaxUint32:
		st.T = "longtext"
	default:
		return nil, fmt.Errorf("mysql: string fields can be up to 4GB long")
	}
	return st, nil
}

func convertEnum(spec *schemaspec.Column) (schema.Type, error) {
	attr, ok := spec.Attr("values")
	if !ok {
		return nil, fmt.Errorf("mysql: expected enum fields to have values")
	}
	list, err := attr.Strings()
	if err != nil {
		return nil, err
	}
	return &schema.EnumType{Values: list}, nil
}

func convertBoolean(spec *schemaspec.Column) (schema.Type, error) {
	return &schema.BoolType{T: "boolean"}, nil
}

func convertTime(spec *schemaspec.Column) (schema.Type, error) {
	return &schema.TimeType{T: "timestamp"}, nil
}

func convertDecimal(spec *schemaspec.Column) (schema.Type, error) {
	dt := &schema.DecimalType{
		T: tDecimal,
	}
	if precision, ok := spec.Attr("precision"); ok {
		p, err := precision.Int()
		if err != nil {
			return nil, err
		}
		dt.Precision = p
	}
	if scale, ok := spec.Attr("scale"); ok {
		s, err := scale.Int()
		if err != nil {
			return nil, err
		}
		dt.Scale = s
	}
	return dt, nil
}

func convertFloat(spec *schemaspec.Column) (schema.Type, error) {
	ft := &schema.FloatType{
		T: tFloat,
	}
	if precision, ok := spec.Attr("precision"); ok {
		p, err := precision.Int()
		if err != nil {
			return nil, err
		}
		ft.Precision = p
	}
	// A precision from 0 to 23 results in a 4-byte single-precision FLOAT column.
	// A precision from 24 to 53 results in an 8-byte double-precision DOUBLE column:
	// https://dev.mysql.com/doc/refman/8.0/en/floating-point-types.html
	if ft.Precision > 23 {
		ft.T = "double"
	}
	return ft, nil
}

// formatValues formats ENUM and SET values.
func formatValues(vs []string) string {
	values := make([]string, len(vs))
	for i := range vs {
		values[i] = vs[i]
		if !strings.HasPrefix(values[i], "'") || !strings.HasSuffix(values[i], "'") {
			values[i] = "'" + values[i] + "'"
		}
	}
	return strings.Join(values, ",")
}

<<<<<<< HEAD
// ColumnTypeSpec converts a schema.Column into schemaspec.Column.
func (d *Driver) ColumnTypeSpec(col *schema.Column, _ *schema.Table) (*schemaspec.Column, error) {
	return schemautil.ColumnSpec(col, ColumnTypeSpec)
}

=======
>>>>>>> ac3a40ca
// ColumnTypeSpec converts from a concrete MySQL schema.Type into schemaspec.Column Type.
func ColumnTypeSpec(t schema.Type) (*schemaspec.Column, error) {
	switch t := t.(type) {
	case *schema.EnumType:
		return enumSpec(t)
	case *schema.IntegerType:
		return integerSpec(t)
	case *schema.StringType:
		return stringSpec(t)
	case *schema.DecimalType:
<<<<<<< HEAD
		return decimalSpec(t)
	case *schema.BinaryType:
		return binarySpec(t)
	case *schema.BoolType:
		return boolSpec()
	case *schema.FloatType:
		return floatSpec(t)
	case *schema.TimeType:
		return timeSpec(t)
	case *schema.JSONType:
		return jsonSpec(t)
	case *schema.SpatialType:
		return spatialSpec(t)
	case *schema.UnsupportedType:
		return unsupportedSpec(t)
=======
		return schemautil.ColSpec("", "decimal",
			schemautil.LitAttr("precision", strconv.Itoa(t.Precision)), schemautil.LitAttr("scale", strconv.Itoa(t.Scale))), nil
	case *schema.BinaryType:
		return binarySpec(t)
	case *schema.BoolType:
		return &schemaspec.Column{Type: "boolean"}, nil
	case *schema.FloatType:
		return schemautil.ColSpec("", "float", schemautil.LitAttr("precision", strconv.Itoa(t.Precision))), nil
	case *schema.TimeType:
		return &schemaspec.Column{Type: t.T}, nil
	case *schema.JSONType:
		return &schemaspec.Column{Type: t.T}, nil
	case *schema.SpatialType:
		return &schemaspec.Column{Type: t.T}, nil
	case *schema.UnsupportedType:
		return &schemaspec.Column{Type: t.T}, nil
>>>>>>> ac3a40ca
	default:
		return nil, fmt.Errorf("mysql: failed to convert column type %T to spec", t)
	}
}

<<<<<<< HEAD
func unsupportedSpec(t *schema.UnsupportedType) (*schemaspec.Column, error) {
	return schemautil.ColSpec("", t.T), nil
}

func spatialSpec(t *schema.SpatialType) (*schemaspec.Column, error) {
	return schemautil.ColSpec("", t.T), nil
}

func jsonSpec(t *schema.JSONType) (*schemaspec.Column, error) {
	return schemautil.ColSpec("", t.T), nil
}

func timeSpec(t *schema.TimeType) (*schemaspec.Column, error) {
	return schemautil.ColSpec("", t.T), nil
}

func floatSpec(t *schema.FloatType) (*schemaspec.Column, error) {
	p := strconv.Itoa(t.Precision)
	return schemautil.ColSpec("", "float", schemautil.LitAttr("precision", p)), nil
}

func boolSpec() (*schemaspec.Column, error) {
	return schemautil.ColSpec("", "boolean"), nil
}

func binarySpec(t *schema.BinaryType) (*schemaspec.Column, error) {
	switch t.T {
	case tBlob:
		return schemautil.ColSpec("", "binary"), nil
=======
func binarySpec(t *schema.BinaryType) (*schemaspec.Column, error) {
	switch t.T {
	case tBlob:
		return &schemaspec.Column{Type: "binary"}, nil
>>>>>>> ac3a40ca
	case tTinyBlob, tMediumBlob, tLongBlob:
		s := strconv.Itoa(t.Size)
		return schemautil.ColSpec("", "binary", schemautil.LitAttr("size", s)), nil
	}
	return nil, errors.New("mysql: schema binary failed to convert")
}

<<<<<<< HEAD
func decimalSpec(t *schema.DecimalType) (*schemaspec.Column, error) {
	p := strconv.Itoa(t.Precision)
	s := strconv.Itoa(t.Scale)
	return schemautil.ColSpec("", "decimal", schemautil.LitAttr("precision", p), schemautil.LitAttr("scale", s)), nil
}

=======
>>>>>>> ac3a40ca
func stringSpec(t *schema.StringType) (*schemaspec.Column, error) {
	switch t.T {
	case tVarchar, tMediumText, tLongText:
		s := strconv.Itoa(t.Size)
		return schemautil.ColSpec("", "string", schemautil.LitAttr("size", s)), nil
	}
	return nil, errors.New("mysql: schema string failed to convert")
}

func integerSpec(t *schema.IntegerType) (*schemaspec.Column, error) {
	switch t.T {
	case tInt:
		if t.Unsigned {
			return schemautil.ColSpec("", "uint"), nil
		}
<<<<<<< HEAD
		return schemautil.ColSpec("", "int"), nil
	case tTinyInt:
		return schemautil.ColSpec("", "int8"), nil
=======
		return &schemaspec.Column{Type: "int"}, nil
	case tTinyInt:
		return &schemaspec.Column{Type: "int8"}, nil
>>>>>>> ac3a40ca
	case tBigInt:
		if t.Unsigned {
			return schemautil.ColSpec("", "uint64"), nil
		}
<<<<<<< HEAD
		return schemautil.ColSpec("", "int64"), nil
=======
		return &schemaspec.Column{Type: "int64"}, nil
>>>>>>> ac3a40ca
	}
	return nil, errors.New("mysql: schema integer failed to convert")
}

func enumSpec(t *schema.EnumType) (*schemaspec.Column, error) {
	if len(t.Values) == 0 {
		return nil, errors.New("mysql: schema enum fields to have values")
	}
	return schemautil.ColSpec("", "enum", schemautil.ListAttr("values", t.Values...)), nil
}<|MERGE_RESOLUTION|>--- conflicted
+++ resolved
@@ -281,14 +281,6 @@
 	return strings.Join(values, ",")
 }
 
-<<<<<<< HEAD
-// ColumnTypeSpec converts a schema.Column into schemaspec.Column.
-func (d *Driver) ColumnTypeSpec(col *schema.Column, _ *schema.Table) (*schemaspec.Column, error) {
-	return schemautil.ColumnSpec(col, ColumnTypeSpec)
-}
-
-=======
->>>>>>> ac3a40ca
 // ColumnTypeSpec converts from a concrete MySQL schema.Type into schemaspec.Column Type.
 func ColumnTypeSpec(t schema.Type) (*schemaspec.Column, error) {
 	switch t := t.(type) {
@@ -299,23 +291,6 @@
 	case *schema.StringType:
 		return stringSpec(t)
 	case *schema.DecimalType:
-<<<<<<< HEAD
-		return decimalSpec(t)
-	case *schema.BinaryType:
-		return binarySpec(t)
-	case *schema.BoolType:
-		return boolSpec()
-	case *schema.FloatType:
-		return floatSpec(t)
-	case *schema.TimeType:
-		return timeSpec(t)
-	case *schema.JSONType:
-		return jsonSpec(t)
-	case *schema.SpatialType:
-		return spatialSpec(t)
-	case *schema.UnsupportedType:
-		return unsupportedSpec(t)
-=======
 		return schemautil.ColSpec("", "decimal",
 			schemautil.LitAttr("precision", strconv.Itoa(t.Precision)), schemautil.LitAttr("scale", strconv.Itoa(t.Scale))), nil
 	case *schema.BinaryType:
@@ -332,48 +307,15 @@
 		return &schemaspec.Column{Type: t.T}, nil
 	case *schema.UnsupportedType:
 		return &schemaspec.Column{Type: t.T}, nil
->>>>>>> ac3a40ca
 	default:
 		return nil, fmt.Errorf("mysql: failed to convert column type %T to spec", t)
 	}
 }
 
-<<<<<<< HEAD
-func unsupportedSpec(t *schema.UnsupportedType) (*schemaspec.Column, error) {
-	return schemautil.ColSpec("", t.T), nil
-}
-
-func spatialSpec(t *schema.SpatialType) (*schemaspec.Column, error) {
-	return schemautil.ColSpec("", t.T), nil
-}
-
-func jsonSpec(t *schema.JSONType) (*schemaspec.Column, error) {
-	return schemautil.ColSpec("", t.T), nil
-}
-
-func timeSpec(t *schema.TimeType) (*schemaspec.Column, error) {
-	return schemautil.ColSpec("", t.T), nil
-}
-
-func floatSpec(t *schema.FloatType) (*schemaspec.Column, error) {
-	p := strconv.Itoa(t.Precision)
-	return schemautil.ColSpec("", "float", schemautil.LitAttr("precision", p)), nil
-}
-
-func boolSpec() (*schemaspec.Column, error) {
-	return schemautil.ColSpec("", "boolean"), nil
-}
-
-func binarySpec(t *schema.BinaryType) (*schemaspec.Column, error) {
-	switch t.T {
-	case tBlob:
-		return schemautil.ColSpec("", "binary"), nil
-=======
 func binarySpec(t *schema.BinaryType) (*schemaspec.Column, error) {
 	switch t.T {
 	case tBlob:
 		return &schemaspec.Column{Type: "binary"}, nil
->>>>>>> ac3a40ca
 	case tTinyBlob, tMediumBlob, tLongBlob:
 		s := strconv.Itoa(t.Size)
 		return schemautil.ColSpec("", "binary", schemautil.LitAttr("size", s)), nil
@@ -381,15 +323,6 @@
 	return nil, errors.New("mysql: schema binary failed to convert")
 }
 
-<<<<<<< HEAD
-func decimalSpec(t *schema.DecimalType) (*schemaspec.Column, error) {
-	p := strconv.Itoa(t.Precision)
-	s := strconv.Itoa(t.Scale)
-	return schemautil.ColSpec("", "decimal", schemautil.LitAttr("precision", p), schemautil.LitAttr("scale", s)), nil
-}
-
-=======
->>>>>>> ac3a40ca
 func stringSpec(t *schema.StringType) (*schemaspec.Column, error) {
 	switch t.T {
 	case tVarchar, tMediumText, tLongText:
@@ -405,24 +338,14 @@
 		if t.Unsigned {
 			return schemautil.ColSpec("", "uint"), nil
 		}
-<<<<<<< HEAD
-		return schemautil.ColSpec("", "int"), nil
-	case tTinyInt:
-		return schemautil.ColSpec("", "int8"), nil
-=======
 		return &schemaspec.Column{Type: "int"}, nil
 	case tTinyInt:
 		return &schemaspec.Column{Type: "int8"}, nil
->>>>>>> ac3a40ca
 	case tBigInt:
 		if t.Unsigned {
 			return schemautil.ColSpec("", "uint64"), nil
 		}
-<<<<<<< HEAD
-		return schemautil.ColSpec("", "int64"), nil
-=======
 		return &schemaspec.Column{Type: "int64"}, nil
->>>>>>> ac3a40ca
 	}
 	return nil, errors.New("mysql: schema integer failed to convert")
 }
