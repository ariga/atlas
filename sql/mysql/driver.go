// Copyright 2021-present The Atlas Authors. All rights reserved.
// This source code is licensed under the Apache 2.0 license found
// in the LICENSE file in the root directory of this source tree.

package mysql

import (
	"fmt"
	"strings"

	"ariga.io/atlas/sql/internal/sqlx"
	"ariga.io/atlas/sql/schema"

	"golang.org/x/mod/semver"
)

type (
	// Driver represents a MySQL driver for introspecting database schemas,
	// generating diff between schema elements and apply migrations changes.
	Driver struct {
		conn
		schema.Differ
		schema.Execer
		schema.Inspector
	}

	// database connection and its information.
	conn struct {
		schema.ExecQuerier
		// System variables that are set on `Open`.
		version string
		collate string
		charset string
	}
)

// Open opens a new MySQL driver.
func Open(db schema.ExecQuerier) (*Driver, error) {
	c := conn{ExecQuerier: db}
	if err := db.QueryRow(variablesQuery).Scan(&c.version, &c.collate, &c.charset); err != nil {
		return nil, fmt.Errorf("mysql: scanning system variables: %w", err)
	}
<<<<<<< HEAD
	return drv, nil
}

// InspectRealm returns schema descriptions of all resources in the given realm.
func (d *Driver) InspectRealm(ctx context.Context, opts *schema.InspectRealmOption) (*schema.Realm, error) {
	schemas, err := d.schemas(ctx, opts)
	if err != nil {
		return nil, err
	}
	realm := &schema.Realm{Schemas: schemas, Attrs: []schema.Attr{&schema.Charset{V: d.charset}, &schema.Collation{V: d.collate}}}
	for _, s := range schemas {
		names, err := d.tableNames(ctx, s.Name, nil)
		if err != nil {
			return nil, err
		}
		for _, name := range names {
			t, err := d.inspectTable(ctx, name, &schema.InspectTableOptions{Schema: s.Name}, s)
			if err != nil {
				return nil, err
			}
			s.Tables = append(s.Tables, t)
		}
		s.Realm = realm
	}
	sqlx.LinkSchemaTables(schemas)
	return realm, nil
}

// InspectSchema returns schema descriptions of all tables in the given schema.
func (d *Driver) InspectSchema(ctx context.Context, name string, opts *schema.InspectOptions) (*schema.Schema, error) {
	schemas, err := d.schemas(ctx, &schema.InspectRealmOption{
		Schemas: []string{name},
	})
	if err != nil {
		return nil, err
	}
	if len(schemas) == 0 {
		return nil, &schema.NotExistError{
			Err: fmt.Errorf("mysql: schema %q was not found", name),
		}
	}
	names, err := d.tableNames(ctx, name, opts)
	if err != nil {
		return nil, err
	}
	s := schemas[0]
	for _, name := range names {
		t, err := d.inspectTable(ctx, name, &schema.InspectTableOptions{Schema: s.Name}, s)
		if err != nil {
			return nil, err
		}
		s.Tables = append(s.Tables, t)
	}
	sqlx.LinkSchemaTables(schemas)
	s.Realm = &schema.Realm{Schemas: schemas, Attrs: []schema.Attr{&schema.Charset{V: d.charset}, &schema.Collation{V: d.collate}}}
	return s, nil
}

// InspectTable returns the schema description of the given table.
func (d *Driver) InspectTable(ctx context.Context, name string, opts *schema.InspectTableOptions) (*schema.Table, error) {
	return d.inspectTable(ctx, name, opts, nil)
}

func (d *Driver) inspectTable(ctx context.Context, name string, opts *schema.InspectTableOptions, top *schema.Schema) (*schema.Table, error) {
	t, err := d.table(ctx, name, opts)
	if err != nil {
		return nil, err
	}
	if top != nil {
		// Link the table to its top element if provided.
		t.Schema = top
	}
	if err := d.columns(ctx, t); err != nil {
		return nil, err
	}
	if err := d.indexes(ctx, t); err != nil {
		return nil, err
	}
	if err := d.fks(ctx, t); err != nil {
		return nil, err
	}
	if err := d.checks(ctx, t); err != nil {
		return nil, err
	}
	return t, nil
}

// schemas returns the list of the schemas in the database.
func (d *Driver) schemas(ctx context.Context, opts *schema.InspectRealmOption) ([]*schema.Schema, error) {
	var (
		args  []interface{}
		query = schemasQuery
	)
	if opts != nil && len(opts.Schemas) > 0 {
		query += " WHERE `SCHEMA_NAME` IN (" + strings.Repeat("?, ", len(opts.Schemas)-1) + "?)"
		for _, s := range opts.Schemas {
			args = append(args, s)
		}
	} else {
		query += " WHERE `SCHEMA_NAME` NOT IN ('mysql', 'information_schema', 'performance_schema', 'sys')"
	}
	rows, err := d.QueryContext(ctx, query, args...)
	if err != nil {
		return nil, fmt.Errorf("mysql: querying schemas: %w", err)
	}
	defer rows.Close()
	var schemas []*schema.Schema
	for rows.Next() {
		var name, charset, collation string
		if err := rows.Scan(&name, &charset, &collation); err != nil {
			return nil, err
		}
		schemas = append(schemas, &schema.Schema{
			Name: name,
			Attrs: []schema.Attr{
				&schema.Charset{
					V: charset,
				},
				&schema.Collation{
					V: collation,
				},
			},
		})
	}
	return schemas, nil
}

// table returns the table from the database, or a NotExistError if the table was not found.
func (d *Driver) table(ctx context.Context, name string, opts *schema.InspectTableOptions) (*schema.Table, error) {
	var (
		args  = []interface{}{name}
		query = tableQuery
	)
	if opts != nil && opts.Schema != "" {
		query = tableSchemaQuery
		args = append(args, opts.Schema)
	}
	row := d.QueryRowContext(ctx, query, args...)
	var (
		autoinc                              sql.NullInt64
		tSchema, charset, collation, comment sql.NullString
	)
	if err := row.Scan(&tSchema, &charset, &collation, &autoinc, &comment); err != nil {
		if err == sql.ErrNoRows {
			return nil, &schema.NotExistError{
				Err: fmt.Errorf("mysql: table %q was not found", name),
			}
		}
		return nil, err
	}
	t := &schema.Table{Name: name, Schema: &schema.Schema{Name: tSchema.String}}
	if sqlx.ValidString(charset) {
		t.Attrs = append(t.Attrs, &schema.Charset{
			V: charset.String,
		})
	}
	if sqlx.ValidString(collation) {
		t.Attrs = append(t.Attrs, &schema.Collation{
			V: collation.String,
		})
	}
	if sqlx.ValidString(comment) {
		t.Attrs = append(t.Attrs, &schema.Comment{
			Text: comment.String,
		})
	}
	if autoinc.Valid {
		t.Attrs = append(t.Attrs, &AutoIncrement{
			V: autoinc.Int64,
		})
	}
	return t, nil
}

// columns queries and appends the columns of the given table.
func (d *Driver) columns(ctx context.Context, t *schema.Table) error {
	rows, err := d.QueryContext(ctx, columnsQuery, t.Schema.Name, t.Name)
	if err != nil {
		return fmt.Errorf("mysql: querying %q columns: %w", t.Name, err)
	}
	defer rows.Close()
	for rows.Next() {
		if err := d.addColumn(t, rows); err != nil {
			return fmt.Errorf("mysql: %w", err)
		}
	}
	return rows.Err()
}

// addColumn scans the current row and adds a new column from it to the table.
func (d *Driver) addColumn(t *schema.Table, rows *sql.Rows) error {
	var name, typ, comment, nullable, key, defaults, extra, charset, collation sql.NullString
	if err := rows.Scan(&name, &typ, &comment, &nullable, &key, &defaults, &extra, &charset, &collation); err != nil {
		return err
	}
	c := &schema.Column{
		Name: name.String,
		Type: &schema.ColumnType{
			Raw:  typ.String,
			Null: nullable.String == "YES",
		},
	}
	ct, err := parseRawType(c.Type.Raw)
	if err != nil {
		return err
	}
	c.Type.Type = ct
	if err := extraAttr(c, extra.String); err != nil {
		return err
	}
	if sqlx.ValidString(defaults) {
		x := defaults.String
		// From MariaDB 10.2.7, literals are quoted to distinguish them from expressions.
		if d.mariadb() && strings.HasPrefix(x, "'") && strings.HasSuffix(x, "'") {
			x = x[1 : len(x)-1]
		}
		c.Default = &schema.RawExpr{X: x}
	}
	if sqlx.ValidString(comment) {
		c.Attrs = append(c.Attrs, &schema.Comment{
			Text: comment.String,
		})
	}
	if sqlx.ValidString(charset) {
		c.Attrs = append(c.Attrs, &schema.Charset{
			V: charset.String,
		})
	}
	if sqlx.ValidString(collation) {
		c.Attrs = append(c.Attrs, &schema.Collation{
			V: collation.String,
		})
	}
	t.Columns = append(t.Columns, c)
	if key.String == "PRI" {
		if t.PrimaryKey == nil {
			t.PrimaryKey = &schema.Index{Table: t, Name: key.String}
		}
		t.PrimaryKey.Parts = append(t.PrimaryKey.Parts, &schema.IndexPart{
			C:     c,
			SeqNo: len(t.PrimaryKey.Parts),
		})
	}
	return nil
}

func parseRawType(raw string) (schema.Type, error) {
	parts, size, unsigned, err := parseColumn(raw)
	if err != nil {
		return nil, err
	}
	switch t := parts[0]; t {
	case tBit:
		return &BitType{
			T: t,
		}, nil
	case tTinyInt, tSmallInt, tMediumInt, tInt, tBigInt:
		if size == 1 {
			return &schema.BoolType{
				T: t,
			}, nil
		}
		// For integer types, the size represents the display width and does not
		// constrain the range of values that can be stored in the column.
		// The storage byte-size is inferred from the type name (i.e TINYINT takes
		// a single byte).
		ft := &schema.IntegerType{
			T:        t,
			Unsigned: unsigned,
		}
		if attr := parts[len(parts)-1]; attr == "zerofill" && size != 0 {
			ft.Attrs = []schema.Attr{
				&DisplayWidth{
					N: int(size),
				},
				&ZeroFill{
					A: attr,
				},
			}
		}
		return ft, nil
	case tNumeric, tDecimal:
		dt := &schema.DecimalType{
			T: t,
		}
		if len(parts) > 1 {
			p, err := strconv.ParseInt(parts[1], 10, 64)
			if err != nil {
				return nil, fmt.Errorf("parse precision %q", parts[1])
			}
			dt.Precision = int(p)
		}
		if len(parts) > 2 {
			s, err := strconv.ParseInt(parts[2], 10, 64)
			if err != nil {
				return nil, fmt.Errorf("parse scale %q", parts[1])
			}
			dt.Scale = int(s)
		}
		return dt, nil
	case tFloat, tDouble, tReal:
		ft := &schema.FloatType{
			T: t,
		}
		if len(parts) > 1 {
			p, err := strconv.ParseInt(parts[1], 10, 64)
			if err != nil {
				return nil, fmt.Errorf("parse precision %q", parts[1])
			}
			ft.Precision = int(p)
		}
		return ft, nil
	case tBinary, tVarBinary:
		return &schema.BinaryType{
			T:    t,
			Size: int(size),
		}, nil
	case tTinyBlob, tMediumBlob, tBlob, tLongBlob:
		return &schema.BinaryType{
			T: t,
		}, nil
	case tChar, tVarchar:
		return &schema.StringType{
			T:    t,
			Size: int(size),
		}, nil
	case tTinyText, tMediumText, tText, tLongText:
		return &schema.StringType{
			T: t,
		}, nil
	case tEnum, tSet:
		// Parse the enum values according to the MySQL format.
		// github.com/mysql/mysql-server/blob/8.0/sql/field.cc#Field_enum::sql_type
		rv := strings.TrimSuffix(strings.TrimPrefix(raw, t+"("), ")")
		if rv == "" {
			return nil, fmt.Errorf("mysql: unexpected enum type: %q", raw)
		}
		values := strings.Split(rv, "','")
		for i := range values {
			values[i] = strings.Trim(values[i], "'")
		}
		if t == tEnum {
			return &schema.EnumType{
				Values: values,
			}, nil
		}
		return &SetType{
			Values: values,
		}, nil
	case tDate, tDateTime, tTime, tTimestamp, tYear:
		return &schema.TimeType{
			T: t,
		}, nil
	case tJSON:
		return &schema.JSONType{
			T: t,
		}, nil
	case tPoint, tMultiPoint, tLineString, tMultiLineString, tPolygon, tMultiPolygon, tGeometry, tGeoCollection, tGeometryCollection:
		return &schema.SpatialType{
			T: t,
		}, nil
	default:
		return &schema.UnsupportedType{
			T: t,
		}, nil
	}
}

// indexes queries and appends the indexes of the given table.
func (d *Driver) indexes(ctx context.Context, t *schema.Table) error {
	query := indexesQuery
	if d.supportsIndexExpr() {
		query = indexesExprQuery
	}
	rows, err := d.QueryContext(ctx, query, t.Schema.Name, t.Name)
	if err != nil {
		return fmt.Errorf("mysql: querying %q indexes: %w", t.Name, err)
	}
	defer rows.Close()
	if err := d.addIndexes(t, rows); err != nil {
		return err
	}
	return rows.Err()
}

// addIndexes scans the rows and adds the indexes to the table.
func (d *Driver) addIndexes(t *schema.Table, rows *sql.Rows) error {
	names := make(map[string]*schema.Index)
	for rows.Next() {
		var (
			nonuniq                                 bool
			seqno                                   int
			name, indexType                         string
			column, subPart, expr, comment, collate sql.NullString
		)
		if err := rows.Scan(&name, &column, &nonuniq, &seqno, &indexType, &collate, &comment, &subPart, &expr); err != nil {
			return fmt.Errorf("mysql: scanning index: %w", err)
		}
		// Ignore primary keys.
		if name == "PRIMARY" {
			continue
		}
		idx, ok := names[name]
		if !ok {
			idx = &schema.Index{
				Name:   name,
				Unique: !nonuniq,
				Table:  t,
				Attrs: []schema.Attr{
					&IndexType{T: indexType},
				},
			}
			if sqlx.ValidString(comment) {
				idx.Attrs = append(t.Attrs, &schema.Comment{
					Text: comment.String,
				})
			}
			names[name] = idx
			t.Indexes = append(t.Indexes, idx)
		}
		// Rows are ordered by SEQ_IN_INDEX that specifies the
		// position of the column in the index definition.
		part := &schema.IndexPart{
			SeqNo: seqno,
			Attrs: []schema.Attr{&schema.Collation{V: collate.String}},
		}
		switch {
		case sqlx.ValidString(expr):
			part.X = &schema.RawExpr{
				X: expr.String,
			}
		case sqlx.ValidString(column):
			part.C, ok = t.Column(column.String)
			if !ok {
				return fmt.Errorf("mysql: column %q was not found for index %q", column.String, idx.Name)
			}
			if sqlx.ValidString(subPart) {
				n, err := strconv.Atoi(subPart.String)
				if err != nil {
					return fmt.Errorf("mysql: parse index prefix size %q: %w", subPart.String, err)
				}
				part.Attrs = append(part.Attrs, &SubPart{
					Len: n,
				})
			}
			part.C.Indexes = append(part.C.Indexes, idx)
		default:
			return fmt.Errorf("mysql: invalid part for index %q", idx.Name)
		}
		idx.Parts = append(idx.Parts, part)
	}
	return nil
}

// fks queries and appends the foreign keys of the given table.
func (d *Driver) fks(ctx context.Context, t *schema.Table) error {
	rows, err := d.QueryContext(ctx, fksQuery, t.Schema.Name, t.Name)
	if err != nil {
		return fmt.Errorf("mysql: querying %q foreign keys: %w", t.Name, err)
	}
	defer rows.Close()
	if err := sqlx.ScanFKs(t, rows); err != nil {
		return fmt.Errorf("mysql: %w", err)
	}
	return rows.Err()
}

// checks queries and appends the check constraints of the given table.
func (d *Driver) checks(ctx context.Context, t *schema.Table) error {
	query, ok := d.supportsCheck()
	if !ok {
		return nil
	}
	rows, err := d.QueryContext(ctx, query, t.Schema.Name, t.Name)
	if err != nil {
		return fmt.Errorf("mysql: querying %q check constraints: %w", t.Name, err)
	}
	defer rows.Close()
	for rows.Next() {
		var name, clause, enforced sql.NullString
		if err := rows.Scan(&name, &clause, &enforced); err != nil {
			return fmt.Errorf("mysql: %w", err)
		}
		check := &Check{
			Name:     name.String,
			Clause:   unescape(clause.String),
			Enforced: clause.String != "NO",
		}
		t.Attrs = append(t.Attrs, check)
		// In MariaDB, JSON is an alias to LONGTEXT, and the JSON_VALID
		// CHECK constraint is automatically created for the column for
		// versions >= 10.4.3. However, we expect tools like Atlas and
		// Ent to manually add this CHECK for older versions of MariaDB.
		if d.mariadb() {
			c, ok := t.Column(check.Name)
			if ok && c.Type.Raw == tLongText && check.Clause == fmt.Sprintf("json_valid(`%s`)", c.Name) {
				c.Type.Raw = tJSON
				c.Type.Type = &schema.JSONType{T: tJSON}
			}
		}

	}
	return rows.Err()
}

// tableNames returns a list of all tables exist in the schema.
func (d *Driver) tableNames(ctx context.Context, schema string, opts *schema.InspectOptions) ([]string, error) {
	query, args := tablesQuery, []interface{}{schema}
	if opts != nil && len(opts.Tables) > 0 {
		query += " AND `TABLE_NAME` IN (" + strings.Repeat("?, ", len(opts.Tables)-1) + "?)"
		for _, s := range opts.Tables {
			args = append(args, s)
		}
	}
	rows, err := d.QueryContext(ctx, query, args...)
	if err != nil {
		return nil, fmt.Errorf("mysql: querying schema tables: %w", err)
	}
	names, err := sqlx.ScanStrings(rows)
	if err != nil {
		return nil, fmt.Errorf("mysql: scanning table names: %w", err)
	}
	return names, nil
=======
	return &Driver{
		conn:      c,
		Differ:    &sqlx.Diff{DiffDriver: &diff{c}},
		Execer:    &migrate{c},
		Inspector: &inspect{c},
	}, nil
>>>>>>> dd22bad4
}

// supportsCheck reports if the connected database supports
// the CHECK clause, and return the querying for getting them.
func (d *conn) supportsCheck() (string, bool) {
	v, q := "8.0.16", myChecksQuery
	if d.mariadb() {
		v, q = "10.2.1", marChecksQuery
	}
	return q, d.compareV(v) != -1
}

// supportsIndexExpr reports if the connected database supports
// index expressions (functional key part).
func (d *conn) supportsIndexExpr() bool {
	return !d.mariadb() && d.compareV("8.0.13") != -1
}

// supportsDisplayWidth reports if the connected database supports
// getting the display width information from the information schema.
func (d *conn) supportsDisplayWidth() bool {
	// MySQL v8.0.19 dropped the display width
	// information from the information schema
	return d.mariadb() || d.compareV("8.0.19") == -1
}

// mariadb reports if the Driver is connected to a MariaDB database.
func (d *conn) mariadb() bool {
	return strings.Index(d.version, "MariaDB") > 0
}

// compareV returns an integer comparing two versions according to
// semantic version precedence.
func (d *conn) compareV(w string) int {
	v := d.version
	if d.mariadb() {
		v = v[:strings.Index(v, "MariaDB")-1]
	}
	return semver.Compare("v"+v, "v"+w)
}

// MySQL standard unescape field function from its codebase:
// https://github.com/mysql/mysql-server/blob/8.0/sql/dd/impl/utils.cc
func unescape(s string) string {
	var b strings.Builder
	for i, c := range s {
		if c != '\\' || i+1 < len(s) && s[i+1] != '\\' && s[i+1] != '=' && s[i+1] != ';' {
			b.WriteRune(c)
		}
	}
	return b.String()
}

// MySQL standard column types as defined in its codebase. Name and order
// is organized differently than MySQL.
//
// https://github.com/mysql/mysql-server/blob/8.0/include/field_types.h
// https://github.com/mysql/mysql-server/blob/8.0/sql/dd/types/column.h
// https://github.com/mysql/mysql-server/blob/8.0/sql/sql_show.cc
// https://github.com/mysql/mysql-server/blob/8.0/sql/gis/geometries.cc
const (
	tBit       = "bit"       // MYSQL_TYPE_BIT
	tInt       = "int"       // MYSQL_TYPE_LONG
	tTinyInt   = "tinyint"   // MYSQL_TYPE_TINY
	tSmallInt  = "smallint"  // MYSQL_TYPE_SHORT
	tMediumInt = "mediumint" // MYSQL_TYPE_INT24
	tBigInt    = "bigint"    // MYSQL_TYPE_LONGLONG

	tDecimal = "decimal" // MYSQL_TYPE_DECIMAL
	tNumeric = "numeric" // MYSQL_TYPE_DECIMAL (numeric_type rule in sql_yacc.yy)
	tFloat   = "float"   // MYSQL_TYPE_FLOAT
	tDouble  = "double"  // MYSQL_TYPE_DOUBLE
	tReal    = "real"    // MYSQL_TYPE_FLOAT or MYSQL_TYPE_DOUBLE (real_type in sql_yacc.yy)

	tTimestamp = "timestamp" // MYSQL_TYPE_TIMESTAMP
	tDate      = "date"      // MYSQL_TYPE_DATE
	tTime      = "time"      // MYSQL_TYPE_TIME
	tDateTime  = "datetime"  // MYSQL_TYPE_DATETIME
	tYear      = "year"      // MYSQL_TYPE_YEAR

	tVarchar    = "varchar"    // MYSQL_TYPE_VAR_STRING, MYSQL_TYPE_VARCHAR
	tChar       = "char"       // MYSQL_TYPE_STRING
	tVarBinary  = "varbinary"  // MYSQL_TYPE_VAR_STRING + NULL CHARACTER_SET.
	tBinary     = "binary"     // MYSQL_TYPE_STRING + NULL CHARACTER_SET.
	tBlob       = "blob"       // MYSQL_TYPE_BLOB
	tTinyBlob   = "tinyblob"   // MYSQL_TYPE_TINYBLOB
	tMediumBlob = "mediumblob" // MYSQL_TYPE_MEDIUM_BLOB
	tLongBlob   = "longblob"   // MYSQL_TYPE_LONG_BLOB
	tText       = "text"       // MYSQL_TYPE_BLOB + CHARACTER_SET utf8mb4
	tTinyText   = "tinytext"   // MYSQL_TYPE_TINYBLOB + CHARACTER_SET utf8mb4
	tMediumText = "mediumtext" // MYSQL_TYPE_MEDIUM_BLOB + CHARACTER_SET utf8mb4
	tLongText   = "longtext"   // MYSQL_TYPE_LONG_BLOB with + CHARACTER_SET utf8mb4

	tEnum = "enum" // MYSQL_TYPE_ENUM
	tSet  = "set"  // MYSQL_TYPE_SET
	tJSON = "json" // MYSQL_TYPE_JSON

	tGeometry           = "geometry"           // MYSQL_TYPE_GEOMETRY
	tPoint              = "point"              // Geometry_type::kPoint
	tMultiPoint         = "multipoint"         // Geometry_type::kMultipoint
	tLineString         = "linestring"         // Geometry_type::kLinestring
	tMultiLineString    = "multilinestring"    // Geometry_type::kMultilinestring
	tPolygon            = "polygon"            // Geometry_type::kPolygon
	tMultiPolygon       = "multipolygon"       // Geometry_type::kMultipolygon
	tGeoCollection      = "geomcollection"     // Geometry_type::kGeometrycollection
	tGeometryCollection = "geometrycollection" // Geometry_type::kGeometrycollection
)<|MERGE_RESOLUTION|>--- conflicted
+++ resolved
@@ -40,538 +40,12 @@
 	if err := db.QueryRow(variablesQuery).Scan(&c.version, &c.collate, &c.charset); err != nil {
 		return nil, fmt.Errorf("mysql: scanning system variables: %w", err)
 	}
-<<<<<<< HEAD
-	return drv, nil
-}
-
-// InspectRealm returns schema descriptions of all resources in the given realm.
-func (d *Driver) InspectRealm(ctx context.Context, opts *schema.InspectRealmOption) (*schema.Realm, error) {
-	schemas, err := d.schemas(ctx, opts)
-	if err != nil {
-		return nil, err
-	}
-	realm := &schema.Realm{Schemas: schemas, Attrs: []schema.Attr{&schema.Charset{V: d.charset}, &schema.Collation{V: d.collate}}}
-	for _, s := range schemas {
-		names, err := d.tableNames(ctx, s.Name, nil)
-		if err != nil {
-			return nil, err
-		}
-		for _, name := range names {
-			t, err := d.inspectTable(ctx, name, &schema.InspectTableOptions{Schema: s.Name}, s)
-			if err != nil {
-				return nil, err
-			}
-			s.Tables = append(s.Tables, t)
-		}
-		s.Realm = realm
-	}
-	sqlx.LinkSchemaTables(schemas)
-	return realm, nil
-}
-
-// InspectSchema returns schema descriptions of all tables in the given schema.
-func (d *Driver) InspectSchema(ctx context.Context, name string, opts *schema.InspectOptions) (*schema.Schema, error) {
-	schemas, err := d.schemas(ctx, &schema.InspectRealmOption{
-		Schemas: []string{name},
-	})
-	if err != nil {
-		return nil, err
-	}
-	if len(schemas) == 0 {
-		return nil, &schema.NotExistError{
-			Err: fmt.Errorf("mysql: schema %q was not found", name),
-		}
-	}
-	names, err := d.tableNames(ctx, name, opts)
-	if err != nil {
-		return nil, err
-	}
-	s := schemas[0]
-	for _, name := range names {
-		t, err := d.inspectTable(ctx, name, &schema.InspectTableOptions{Schema: s.Name}, s)
-		if err != nil {
-			return nil, err
-		}
-		s.Tables = append(s.Tables, t)
-	}
-	sqlx.LinkSchemaTables(schemas)
-	s.Realm = &schema.Realm{Schemas: schemas, Attrs: []schema.Attr{&schema.Charset{V: d.charset}, &schema.Collation{V: d.collate}}}
-	return s, nil
-}
-
-// InspectTable returns the schema description of the given table.
-func (d *Driver) InspectTable(ctx context.Context, name string, opts *schema.InspectTableOptions) (*schema.Table, error) {
-	return d.inspectTable(ctx, name, opts, nil)
-}
-
-func (d *Driver) inspectTable(ctx context.Context, name string, opts *schema.InspectTableOptions, top *schema.Schema) (*schema.Table, error) {
-	t, err := d.table(ctx, name, opts)
-	if err != nil {
-		return nil, err
-	}
-	if top != nil {
-		// Link the table to its top element if provided.
-		t.Schema = top
-	}
-	if err := d.columns(ctx, t); err != nil {
-		return nil, err
-	}
-	if err := d.indexes(ctx, t); err != nil {
-		return nil, err
-	}
-	if err := d.fks(ctx, t); err != nil {
-		return nil, err
-	}
-	if err := d.checks(ctx, t); err != nil {
-		return nil, err
-	}
-	return t, nil
-}
-
-// schemas returns the list of the schemas in the database.
-func (d *Driver) schemas(ctx context.Context, opts *schema.InspectRealmOption) ([]*schema.Schema, error) {
-	var (
-		args  []interface{}
-		query = schemasQuery
-	)
-	if opts != nil && len(opts.Schemas) > 0 {
-		query += " WHERE `SCHEMA_NAME` IN (" + strings.Repeat("?, ", len(opts.Schemas)-1) + "?)"
-		for _, s := range opts.Schemas {
-			args = append(args, s)
-		}
-	} else {
-		query += " WHERE `SCHEMA_NAME` NOT IN ('mysql', 'information_schema', 'performance_schema', 'sys')"
-	}
-	rows, err := d.QueryContext(ctx, query, args...)
-	if err != nil {
-		return nil, fmt.Errorf("mysql: querying schemas: %w", err)
-	}
-	defer rows.Close()
-	var schemas []*schema.Schema
-	for rows.Next() {
-		var name, charset, collation string
-		if err := rows.Scan(&name, &charset, &collation); err != nil {
-			return nil, err
-		}
-		schemas = append(schemas, &schema.Schema{
-			Name: name,
-			Attrs: []schema.Attr{
-				&schema.Charset{
-					V: charset,
-				},
-				&schema.Collation{
-					V: collation,
-				},
-			},
-		})
-	}
-	return schemas, nil
-}
-
-// table returns the table from the database, or a NotExistError if the table was not found.
-func (d *Driver) table(ctx context.Context, name string, opts *schema.InspectTableOptions) (*schema.Table, error) {
-	var (
-		args  = []interface{}{name}
-		query = tableQuery
-	)
-	if opts != nil && opts.Schema != "" {
-		query = tableSchemaQuery
-		args = append(args, opts.Schema)
-	}
-	row := d.QueryRowContext(ctx, query, args...)
-	var (
-		autoinc                              sql.NullInt64
-		tSchema, charset, collation, comment sql.NullString
-	)
-	if err := row.Scan(&tSchema, &charset, &collation, &autoinc, &comment); err != nil {
-		if err == sql.ErrNoRows {
-			return nil, &schema.NotExistError{
-				Err: fmt.Errorf("mysql: table %q was not found", name),
-			}
-		}
-		return nil, err
-	}
-	t := &schema.Table{Name: name, Schema: &schema.Schema{Name: tSchema.String}}
-	if sqlx.ValidString(charset) {
-		t.Attrs = append(t.Attrs, &schema.Charset{
-			V: charset.String,
-		})
-	}
-	if sqlx.ValidString(collation) {
-		t.Attrs = append(t.Attrs, &schema.Collation{
-			V: collation.String,
-		})
-	}
-	if sqlx.ValidString(comment) {
-		t.Attrs = append(t.Attrs, &schema.Comment{
-			Text: comment.String,
-		})
-	}
-	if autoinc.Valid {
-		t.Attrs = append(t.Attrs, &AutoIncrement{
-			V: autoinc.Int64,
-		})
-	}
-	return t, nil
-}
-
-// columns queries and appends the columns of the given table.
-func (d *Driver) columns(ctx context.Context, t *schema.Table) error {
-	rows, err := d.QueryContext(ctx, columnsQuery, t.Schema.Name, t.Name)
-	if err != nil {
-		return fmt.Errorf("mysql: querying %q columns: %w", t.Name, err)
-	}
-	defer rows.Close()
-	for rows.Next() {
-		if err := d.addColumn(t, rows); err != nil {
-			return fmt.Errorf("mysql: %w", err)
-		}
-	}
-	return rows.Err()
-}
-
-// addColumn scans the current row and adds a new column from it to the table.
-func (d *Driver) addColumn(t *schema.Table, rows *sql.Rows) error {
-	var name, typ, comment, nullable, key, defaults, extra, charset, collation sql.NullString
-	if err := rows.Scan(&name, &typ, &comment, &nullable, &key, &defaults, &extra, &charset, &collation); err != nil {
-		return err
-	}
-	c := &schema.Column{
-		Name: name.String,
-		Type: &schema.ColumnType{
-			Raw:  typ.String,
-			Null: nullable.String == "YES",
-		},
-	}
-	ct, err := parseRawType(c.Type.Raw)
-	if err != nil {
-		return err
-	}
-	c.Type.Type = ct
-	if err := extraAttr(c, extra.String); err != nil {
-		return err
-	}
-	if sqlx.ValidString(defaults) {
-		x := defaults.String
-		// From MariaDB 10.2.7, literals are quoted to distinguish them from expressions.
-		if d.mariadb() && strings.HasPrefix(x, "'") && strings.HasSuffix(x, "'") {
-			x = x[1 : len(x)-1]
-		}
-		c.Default = &schema.RawExpr{X: x}
-	}
-	if sqlx.ValidString(comment) {
-		c.Attrs = append(c.Attrs, &schema.Comment{
-			Text: comment.String,
-		})
-	}
-	if sqlx.ValidString(charset) {
-		c.Attrs = append(c.Attrs, &schema.Charset{
-			V: charset.String,
-		})
-	}
-	if sqlx.ValidString(collation) {
-		c.Attrs = append(c.Attrs, &schema.Collation{
-			V: collation.String,
-		})
-	}
-	t.Columns = append(t.Columns, c)
-	if key.String == "PRI" {
-		if t.PrimaryKey == nil {
-			t.PrimaryKey = &schema.Index{Table: t, Name: key.String}
-		}
-		t.PrimaryKey.Parts = append(t.PrimaryKey.Parts, &schema.IndexPart{
-			C:     c,
-			SeqNo: len(t.PrimaryKey.Parts),
-		})
-	}
-	return nil
-}
-
-func parseRawType(raw string) (schema.Type, error) {
-	parts, size, unsigned, err := parseColumn(raw)
-	if err != nil {
-		return nil, err
-	}
-	switch t := parts[0]; t {
-	case tBit:
-		return &BitType{
-			T: t,
-		}, nil
-	case tTinyInt, tSmallInt, tMediumInt, tInt, tBigInt:
-		if size == 1 {
-			return &schema.BoolType{
-				T: t,
-			}, nil
-		}
-		// For integer types, the size represents the display width and does not
-		// constrain the range of values that can be stored in the column.
-		// The storage byte-size is inferred from the type name (i.e TINYINT takes
-		// a single byte).
-		ft := &schema.IntegerType{
-			T:        t,
-			Unsigned: unsigned,
-		}
-		if attr := parts[len(parts)-1]; attr == "zerofill" && size != 0 {
-			ft.Attrs = []schema.Attr{
-				&DisplayWidth{
-					N: int(size),
-				},
-				&ZeroFill{
-					A: attr,
-				},
-			}
-		}
-		return ft, nil
-	case tNumeric, tDecimal:
-		dt := &schema.DecimalType{
-			T: t,
-		}
-		if len(parts) > 1 {
-			p, err := strconv.ParseInt(parts[1], 10, 64)
-			if err != nil {
-				return nil, fmt.Errorf("parse precision %q", parts[1])
-			}
-			dt.Precision = int(p)
-		}
-		if len(parts) > 2 {
-			s, err := strconv.ParseInt(parts[2], 10, 64)
-			if err != nil {
-				return nil, fmt.Errorf("parse scale %q", parts[1])
-			}
-			dt.Scale = int(s)
-		}
-		return dt, nil
-	case tFloat, tDouble, tReal:
-		ft := &schema.FloatType{
-			T: t,
-		}
-		if len(parts) > 1 {
-			p, err := strconv.ParseInt(parts[1], 10, 64)
-			if err != nil {
-				return nil, fmt.Errorf("parse precision %q", parts[1])
-			}
-			ft.Precision = int(p)
-		}
-		return ft, nil
-	case tBinary, tVarBinary:
-		return &schema.BinaryType{
-			T:    t,
-			Size: int(size),
-		}, nil
-	case tTinyBlob, tMediumBlob, tBlob, tLongBlob:
-		return &schema.BinaryType{
-			T: t,
-		}, nil
-	case tChar, tVarchar:
-		return &schema.StringType{
-			T:    t,
-			Size: int(size),
-		}, nil
-	case tTinyText, tMediumText, tText, tLongText:
-		return &schema.StringType{
-			T: t,
-		}, nil
-	case tEnum, tSet:
-		// Parse the enum values according to the MySQL format.
-		// github.com/mysql/mysql-server/blob/8.0/sql/field.cc#Field_enum::sql_type
-		rv := strings.TrimSuffix(strings.TrimPrefix(raw, t+"("), ")")
-		if rv == "" {
-			return nil, fmt.Errorf("mysql: unexpected enum type: %q", raw)
-		}
-		values := strings.Split(rv, "','")
-		for i := range values {
-			values[i] = strings.Trim(values[i], "'")
-		}
-		if t == tEnum {
-			return &schema.EnumType{
-				Values: values,
-			}, nil
-		}
-		return &SetType{
-			Values: values,
-		}, nil
-	case tDate, tDateTime, tTime, tTimestamp, tYear:
-		return &schema.TimeType{
-			T: t,
-		}, nil
-	case tJSON:
-		return &schema.JSONType{
-			T: t,
-		}, nil
-	case tPoint, tMultiPoint, tLineString, tMultiLineString, tPolygon, tMultiPolygon, tGeometry, tGeoCollection, tGeometryCollection:
-		return &schema.SpatialType{
-			T: t,
-		}, nil
-	default:
-		return &schema.UnsupportedType{
-			T: t,
-		}, nil
-	}
-}
-
-// indexes queries and appends the indexes of the given table.
-func (d *Driver) indexes(ctx context.Context, t *schema.Table) error {
-	query := indexesQuery
-	if d.supportsIndexExpr() {
-		query = indexesExprQuery
-	}
-	rows, err := d.QueryContext(ctx, query, t.Schema.Name, t.Name)
-	if err != nil {
-		return fmt.Errorf("mysql: querying %q indexes: %w", t.Name, err)
-	}
-	defer rows.Close()
-	if err := d.addIndexes(t, rows); err != nil {
-		return err
-	}
-	return rows.Err()
-}
-
-// addIndexes scans the rows and adds the indexes to the table.
-func (d *Driver) addIndexes(t *schema.Table, rows *sql.Rows) error {
-	names := make(map[string]*schema.Index)
-	for rows.Next() {
-		var (
-			nonuniq                                 bool
-			seqno                                   int
-			name, indexType                         string
-			column, subPart, expr, comment, collate sql.NullString
-		)
-		if err := rows.Scan(&name, &column, &nonuniq, &seqno, &indexType, &collate, &comment, &subPart, &expr); err != nil {
-			return fmt.Errorf("mysql: scanning index: %w", err)
-		}
-		// Ignore primary keys.
-		if name == "PRIMARY" {
-			continue
-		}
-		idx, ok := names[name]
-		if !ok {
-			idx = &schema.Index{
-				Name:   name,
-				Unique: !nonuniq,
-				Table:  t,
-				Attrs: []schema.Attr{
-					&IndexType{T: indexType},
-				},
-			}
-			if sqlx.ValidString(comment) {
-				idx.Attrs = append(t.Attrs, &schema.Comment{
-					Text: comment.String,
-				})
-			}
-			names[name] = idx
-			t.Indexes = append(t.Indexes, idx)
-		}
-		// Rows are ordered by SEQ_IN_INDEX that specifies the
-		// position of the column in the index definition.
-		part := &schema.IndexPart{
-			SeqNo: seqno,
-			Attrs: []schema.Attr{&schema.Collation{V: collate.String}},
-		}
-		switch {
-		case sqlx.ValidString(expr):
-			part.X = &schema.RawExpr{
-				X: expr.String,
-			}
-		case sqlx.ValidString(column):
-			part.C, ok = t.Column(column.String)
-			if !ok {
-				return fmt.Errorf("mysql: column %q was not found for index %q", column.String, idx.Name)
-			}
-			if sqlx.ValidString(subPart) {
-				n, err := strconv.Atoi(subPart.String)
-				if err != nil {
-					return fmt.Errorf("mysql: parse index prefix size %q: %w", subPart.String, err)
-				}
-				part.Attrs = append(part.Attrs, &SubPart{
-					Len: n,
-				})
-			}
-			part.C.Indexes = append(part.C.Indexes, idx)
-		default:
-			return fmt.Errorf("mysql: invalid part for index %q", idx.Name)
-		}
-		idx.Parts = append(idx.Parts, part)
-	}
-	return nil
-}
-
-// fks queries and appends the foreign keys of the given table.
-func (d *Driver) fks(ctx context.Context, t *schema.Table) error {
-	rows, err := d.QueryContext(ctx, fksQuery, t.Schema.Name, t.Name)
-	if err != nil {
-		return fmt.Errorf("mysql: querying %q foreign keys: %w", t.Name, err)
-	}
-	defer rows.Close()
-	if err := sqlx.ScanFKs(t, rows); err != nil {
-		return fmt.Errorf("mysql: %w", err)
-	}
-	return rows.Err()
-}
-
-// checks queries and appends the check constraints of the given table.
-func (d *Driver) checks(ctx context.Context, t *schema.Table) error {
-	query, ok := d.supportsCheck()
-	if !ok {
-		return nil
-	}
-	rows, err := d.QueryContext(ctx, query, t.Schema.Name, t.Name)
-	if err != nil {
-		return fmt.Errorf("mysql: querying %q check constraints: %w", t.Name, err)
-	}
-	defer rows.Close()
-	for rows.Next() {
-		var name, clause, enforced sql.NullString
-		if err := rows.Scan(&name, &clause, &enforced); err != nil {
-			return fmt.Errorf("mysql: %w", err)
-		}
-		check := &Check{
-			Name:     name.String,
-			Clause:   unescape(clause.String),
-			Enforced: clause.String != "NO",
-		}
-		t.Attrs = append(t.Attrs, check)
-		// In MariaDB, JSON is an alias to LONGTEXT, and the JSON_VALID
-		// CHECK constraint is automatically created for the column for
-		// versions >= 10.4.3. However, we expect tools like Atlas and
-		// Ent to manually add this CHECK for older versions of MariaDB.
-		if d.mariadb() {
-			c, ok := t.Column(check.Name)
-			if ok && c.Type.Raw == tLongText && check.Clause == fmt.Sprintf("json_valid(`%s`)", c.Name) {
-				c.Type.Raw = tJSON
-				c.Type.Type = &schema.JSONType{T: tJSON}
-			}
-		}
-
-	}
-	return rows.Err()
-}
-
-// tableNames returns a list of all tables exist in the schema.
-func (d *Driver) tableNames(ctx context.Context, schema string, opts *schema.InspectOptions) ([]string, error) {
-	query, args := tablesQuery, []interface{}{schema}
-	if opts != nil && len(opts.Tables) > 0 {
-		query += " AND `TABLE_NAME` IN (" + strings.Repeat("?, ", len(opts.Tables)-1) + "?)"
-		for _, s := range opts.Tables {
-			args = append(args, s)
-		}
-	}
-	rows, err := d.QueryContext(ctx, query, args...)
-	if err != nil {
-		return nil, fmt.Errorf("mysql: querying schema tables: %w", err)
-	}
-	names, err := sqlx.ScanStrings(rows)
-	if err != nil {
-		return nil, fmt.Errorf("mysql: scanning table names: %w", err)
-	}
-	return names, nil
-=======
 	return &Driver{
 		conn:      c,
 		Differ:    &sqlx.Diff{DiffDriver: &diff{c}},
 		Execer:    &migrate{c},
 		Inspector: &inspect{c},
 	}, nil
->>>>>>> dd22bad4
 }
 
 // supportsCheck reports if the connected database supports
