// Copyright 2021-present The Atlas Authors. All rights reserved.
// This source code is licensed under the Apache 2.0 license found
// in the LICENSE file in the root directory of this source tree.

package postgres

import (
	"fmt"
	"strconv"
	"strings"

	"ariga.io/atlas/sql/internal/schemautil"
	"ariga.io/atlas/sql/internal/sqlx"
	"ariga.io/atlas/sql/schema"
	"ariga.io/atlas/sql/schema/schemaspec"
)

// ConvertSchema converts a schemaspec.Schema and its associated tables into a schema.Schema.
func (d *Driver) ConvertSchema(spec *schemaspec.Schema, tables []*schemaspec.Table) (*schema.Schema, error) {
	return schemautil.ConvertSchema(spec, tables, d.ConvertTable)
}

// ConvertTable converts a schemaspec.Table to a schema.Table. Table conversion is done without converting
// ForeignKeySpecs into ForeignKeys, as the target tables do not necessarily exist in the schema
// at this point. Instead, the linking is done by the ConvertSchema function.
func (d *Driver) ConvertTable(spec *schemaspec.Table, parent *schema.Schema) (*schema.Table, error) {
	return schemautil.ConvertTable(spec, parent, d.ConvertColumn, d.ConvertPrimaryKey, d.ConvertIndex)
}

// ConvertPrimaryKey converts a schemaspec.PrimaryKey to a schema.Index.
func (d *Driver) ConvertPrimaryKey(spec *schemaspec.PrimaryKey, parent *schema.Table) (*schema.Index, error) {
	return schemautil.ConvertPrimaryKey(spec, parent)
}

// ConvertIndex converts an schemaspec.Index to a schema.Index.
func (d *Driver) ConvertIndex(spec *schemaspec.Index, parent *schema.Table) (*schema.Index, error) {
	return schemautil.ConvertIndex(spec, parent)
}

// ConvertColumn converts a schemaspec.Column into a schema.Column.
func (d *Driver) ConvertColumn(spec *schemaspec.Column, _ *schema.Table) (*schema.Column, error) {
	if override := spec.Override(sqlx.VersionPermutations(Name, d.version)...); override != nil {
		if err := schemautil.Override(spec, override); err != nil {
			return nil, err
		}
	}
	return schemautil.ConvertColumn(spec, d.ConvertColumnType)
}

// ConvertColumnType converts a schemaspec.Column into a concrete MySQL schema.Type.
<<<<<<< HEAD
func (d *Driver) ConvertColumnType(spec *schemaspec.Column) (schema.Type, error) {
	switch schemaspec.Type(spec.Type) {
	case schemaspec.TypeInt, schemaspec.TypeInt8, schemaspec.TypeInt16,
		schemaspec.TypeInt64, schemaspec.TypeUint, schemaspec.TypeUint8,
		schemaspec.TypeUint16, schemaspec.TypeUint64:
=======
func (*Driver) ConvertColumnType(spec *schemaspec.Column) (schema.Type, error) {
	switch spec.Type {
	case "int", "int8", "int16", "int64", "uint", "uint8", "uint16", "uint64":
>>>>>>> 399544ca
		return convertInteger(spec)
	case schemaspec.TypeString:
		return convertString(spec)
<<<<<<< HEAD
	case schemaspec.TypeBinary:
		return convertBinary(spec)
	case schemaspec.TypeEnum:
		return convertEnum(spec)
	case schemaspec.TypeBoolean:
		return convertBoolean(spec)
	case schemaspec.TypeDecimal:
=======
	case "enum":
		return convertEnum(spec)
	case "decimal":
>>>>>>> 399544ca
		return convertDecimal(spec)
	case schemaspec.TypeFloat:
		return convertFloat(spec)
<<<<<<< HEAD
	case schemaspec.TypeTime:
		return convertTime(spec)
=======
	case "time":
		return &schema.TimeType{T: "timestamp"}, nil
	case "binary":
		return &schema.BinaryType{T: "bytea"}, nil
	case "boolean":
		return &schema.BoolType{T: "boolean"}, nil
>>>>>>> 399544ca
	}
	return parseRawType(spec)
}

func convertInteger(spec *schemaspec.Column) (schema.Type, error) {
	if strings.HasPrefix(spec.Type, "u") {
		return nil, fmt.Errorf("postgres: unsigned integers currently not supported")
	}
	typ := &schema.IntegerType{}
	switch schemaspec.Type(spec.Type) {
	case schemaspec.TypeInt8:
		return nil, fmt.Errorf("postgres: 8-bit integers not supported")
	case schemaspec.TypeInt16:
		typ.T = "smallint"
	case schemaspec.TypeInt:
		typ.T = "integer"
	case schemaspec.TypeInt64:
		typ.T = "bigint"
	default:
		return nil, fmt.Errorf("mysql: unknown integer column type %q", spec.Type)
	}
	return typ, nil
}

// maxCharSize defines the maximum size of limited character types in Postgres (10 MB).
// https://github.com/postgres/postgres/blob/REL_13_STABLE/src/include/access/htup_details.h#L585
const maxCharSize = 10 << 20

func convertString(spec *schemaspec.Column) (schema.Type, error) {
	st := &schema.StringType{
		Size: 255,
	}
	if attr, ok := spec.Attr("size"); ok {
		s, err := attr.Int()
		if err != nil {
			return nil, err
		}
		st.Size = s
	}
	switch {
	case st.Size < maxCharSize:
		st.T = "varchar"
	default:
		st.T = "text"
	}
	return st, nil
}

func convertEnum(spec *schemaspec.Column) (schema.Type, error) {
	attr, ok := spec.Attr("values")
	if !ok {
		return nil, fmt.Errorf("postgres: expected enum fields to have values")
	}
	list, err := attr.Strings()
	if err != nil {
		return nil, err
	}
	return &schema.EnumType{Values: list}, nil
}

func convertDecimal(spec *schemaspec.Column) (schema.Type, error) {
	dt := &schema.DecimalType{
		T: "decimal",
	}
	if precision, ok := spec.Attr("precision"); ok {
		p, err := precision.Int()
		if err != nil {
			return nil, err
		}
		dt.Precision = p
	}
	if scale, ok := spec.Attr("scale"); ok {
		s, err := scale.Int()
		if err != nil {
			return nil, err
		}
		dt.Scale = s
	}
	return dt, nil
}

func convertFloat(spec *schemaspec.Column) (schema.Type, error) {
	ft := &schema.FloatType{
		T: "real",
	}
	if precision, ok := spec.Attr("precision"); ok {
		p, err := precision.Int()
		if err != nil {
			return nil, err
		}
		ft.Precision = p
	}
	if ft.Precision > 23 {
		ft.T = "double precision"
	}
	return ft, nil
}

// columnDesc represents a column descriptor.
type columnDesc struct {
	typ       string
	size      int64
	udt       string
	precision int64
	scale     int64
	typtype   string
	typid     int64
	parts     []string
}

func parseRawType(spec *schemaspec.Column) (schema.Type, error) {
	cm, err := parseColumn(spec.Type)
	if err != nil {
		return nil, err
	}
	return columnType(cm), nil
}

func parseColumn(s string) (*columnDesc, error) {
	parts := strings.FieldsFunc(s, func(r rune) bool {
		return r == '(' || r == ')' || r == ' ' || r == ','
	})
	var (
		err error
		c   = &columnDesc{
			typ:   parts[0],
			parts: parts,
		}
	)
	switch c.parts[0] {
	case "varchar":
		if len(c.parts) > 1 {
			c.size, err = strconv.ParseInt(c.parts[1], 10, 64)
			if err != nil {
				return nil, fmt.Errorf("postgres: parse size %q: %w", parts[1], err)
			}
		}
	case "decimal", "numeric":
		if len(parts) > 1 {
			c.precision, err = strconv.ParseInt(parts[1], 10, 64)
			if err != nil {
				return nil, fmt.Errorf("postgres: parse precision %q: %w", parts[1], err)
			}
		}
		if len(parts) > 2 {
			c.scale, err = strconv.ParseInt(parts[2], 10, 64)
			if err != nil {
				return nil, fmt.Errorf("postgres: parse scale %q: %w", parts[1], err)
			}
		}
	case "bit":
		if err := parseBitParts(parts, c); err != nil {
			return nil, err
		}
	case "double":
		if len(parts) > 1 && parts[1] == "precision" {
			c.typ = "double precision"
			c.precision = 53
		}
		return nil, fmt.Errorf("postgres: error parsing double precision column")
	case "float8":
		c.precision = 53
	case "real", "float4":
		c.precision = 24
	}
	return c, nil
}

func parseBitParts(parts []string, c *columnDesc) error {
	if len(parts) == 1 {
		c.size = 1
		return nil
	}
	parts = parts[1:]
	if parts[0] == "varying" {
		c.typ = "bit varying"
		parts = parts[1:]
	}
	if len(parts) == 0 {
		return nil
	}
	size, err := strconv.ParseInt(parts[0], 10, 64)
	if err != nil {
		return fmt.Errorf("postgres: parse size %q: %w", parts[1], err)
	}
	c.size = size
	return nil
}<|MERGE_RESOLUTION|>--- conflicted
+++ resolved
@@ -48,47 +48,26 @@
 }
 
 // ConvertColumnType converts a schemaspec.Column into a concrete MySQL schema.Type.
-<<<<<<< HEAD
 func (d *Driver) ConvertColumnType(spec *schemaspec.Column) (schema.Type, error) {
 	switch schemaspec.Type(spec.Type) {
 	case schemaspec.TypeInt, schemaspec.TypeInt8, schemaspec.TypeInt16,
 		schemaspec.TypeInt64, schemaspec.TypeUint, schemaspec.TypeUint8,
 		schemaspec.TypeUint16, schemaspec.TypeUint64:
-=======
-func (*Driver) ConvertColumnType(spec *schemaspec.Column) (schema.Type, error) {
-	switch spec.Type {
-	case "int", "int8", "int16", "int64", "uint", "uint8", "uint16", "uint64":
->>>>>>> 399544ca
 		return convertInteger(spec)
 	case schemaspec.TypeString:
 		return convertString(spec)
-<<<<<<< HEAD
-	case schemaspec.TypeBinary:
-		return convertBinary(spec)
 	case schemaspec.TypeEnum:
 		return convertEnum(spec)
-	case schemaspec.TypeBoolean:
-		return convertBoolean(spec)
 	case schemaspec.TypeDecimal:
-=======
-	case "enum":
-		return convertEnum(spec)
-	case "decimal":
->>>>>>> 399544ca
 		return convertDecimal(spec)
 	case schemaspec.TypeFloat:
 		return convertFloat(spec)
-<<<<<<< HEAD
 	case schemaspec.TypeTime:
-		return convertTime(spec)
-=======
-	case "time":
 		return &schema.TimeType{T: "timestamp"}, nil
-	case "binary":
+	case schemaspec.TypeBinary:
 		return &schema.BinaryType{T: "bytea"}, nil
-	case "boolean":
+	case schemaspec.TypeBoolean:
 		return &schema.BoolType{T: "boolean"}, nil
->>>>>>> 399544ca
 	}
 	return parseRawType(spec)
 }
