// Copyright 2021-present The Atlas Authors. All rights reserved.
// This source code is licensed under the Apache 2.0 license found
// in the LICENSE file in the root directory of this source tree.

package postgres

<<<<<<< HEAD
import (
	"fmt"
	"strings"

	"ariga.io/atlas/sql/internal/sqlx"
	"ariga.io/atlas/sql/schema"
)

type (
	// crdbDiff decorates PostgreSQL diff.
	crdbDiff struct{ diff }
)
=======
import "ariga.io/atlas/sql/schema"

// crdbDiff decorates PostgreSQL diff.
type crdbDiff struct{ diff }
>>>>>>> 0e140cb7

// SchemaAttrDiff returns a changeset for migrating schema attributes from one state to the other.
func (cd *crdbDiff) SchemaAttrDiff(from, to *schema.Schema) []schema.Change {
	return cd.diff.SchemaAttrDiff(from, to)
}

// TableAttrDiff returns a changeset for migrating table attributes from
func (cd *crdbDiff) TableAttrDiff(from, to *schema.Table) ([]schema.Change, error) {
	return cd.diff.TableAttrDiff(from, to)
}

// ColumnChange returns the schema changes (if any) for migrating one column to the other.
func (cd *crdbDiff) ColumnChange(from, to *schema.Column) (schema.ChangeKind, error) {
	return cd.diff.ColumnChange(from, to)
}

// IndexAttrChanged reports if the index attributes were changed.
func (cd *crdbDiff) IndexAttrChanged(from, to []schema.Attr) bool {
	t1 := &IndexType{T: IndexTypeBTree}
	if sqlx.Has(from, t1) {
		t1.T = strings.ToUpper(t1.T)
	}
	t2 := &IndexType{T: IndexTypeBTree}
	if sqlx.Has(to, t2) {
		t2.T = strings.ToUpper(t2.T)
	}
	if t1.T != t2.T {
		return true
	}
	var p1, p2 IndexPredicate
	return sqlx.Has(from, &p1) != sqlx.Has(to, &p2) || (p1.P != p2.P && p1.P != sqlx.MayWrap(p2.P))
}

// IndexPartAttrChanged reports if the index-part attributes were
func (cd *crdbDiff) IndexPartAttrChanged(from, to *schema.IndexPart) bool {
	return cd.diff.IndexPartAttrChanged(from, to)
}

// IsGeneratedIndexName reports if the index name was generated by the database
func (cd *crdbDiff) IsGeneratedIndexName(t *schema.Table, i *schema.Index) bool {
	return cd.diff.IsGeneratedIndexName(t, i)
}

// ReferenceChanged reports if the foreign key referential action was
func (cd *crdbDiff) ReferenceChanged(from, to schema.ReferenceOption) bool {
	return cd.diff.ReferenceChanged(from, to)
}

func (cd *crdbDiff) crdbNormalize(table *schema.Table) {
	if table.PrimaryKey == nil {
		prim, ok := table.Column("rowid")
		if !ok {
			prim = schema.NewColumn("rowid").
				AddAttrs(Identity{}).
				SetType(&schema.IntegerType{})
			table.AddColumns(prim)
		}
		table.PrimaryKey = &schema.Index{
			Name:   "primary",
			Unique: true,
			Table:  table,
			Parts: []*schema.IndexPart{{
				SeqNo: 1,
				C:     prim,
			}},
		}
	}
	for _, c := range table.Columns {
		if isPK(c) && c.Default == nil {
			c.Default = &schema.RawExpr{
				X: fmt.Sprintf("nextval('%s.%s_%s_seq'::REGCLASS)", table.Schema.Name, table.Name, c.Name),
			}
			i, _ := identity(c.Attrs)
			// TODO: prettier
			i.Generation = "generated by default as identity"
			i.Sequence = &Sequence{Start: defaultSeqStart, Increment: defaultSeqIncrement}
			for j := 0; j < len(c.Attrs); j++ {
				switch c.Attrs[j].(type) {
				case *Identity:
					c.Attrs[j] = i
				}
			}
		}
		switch t := c.Type.Type.(type) {
		// cockroach integer types are aliased, see: https://www.cockroachlabs.com/docs/v21.2/int.html#names-and-aliases.
		case *schema.IntegerType:
			switch t.T {
			case TypeBigInt, TypeInteger, TypeInt8, TypeInt64, TypeInt:
				t.T = TypeBigInt
			case TypeInt2, TypeSmallInt:
				t.T = TypeSmallInt
			}
			// json is alias for jsonb
		case *schema.JSONType:
			switch t.T {
			case TypeJSON:
				t.T = TypeJSONB
			}
		}
	}
}

func isPK(c *schema.Column) bool {
	_, ok := identity(c.Attrs)
	return ok
}

func (cd *crdbDiff) Normalize(from, to *schema.Table) {
	// crdb has some specific quirks to normalize
	cd.crdbNormalize(from)
	cd.crdbNormalize(to)
	cd.normalize(from)
	cd.normalize(to)
}<|MERGE_RESOLUTION|>--- conflicted
+++ resolved
@@ -4,7 +4,6 @@
 
 package postgres
 
-<<<<<<< HEAD
 import (
 	"fmt"
 	"strings"
@@ -13,16 +12,8 @@
 	"ariga.io/atlas/sql/schema"
 )
 
-type (
-	// crdbDiff decorates PostgreSQL diff.
-	crdbDiff struct{ diff }
-)
-=======
-import "ariga.io/atlas/sql/schema"
-
 // crdbDiff decorates PostgreSQL diff.
 type crdbDiff struct{ diff }
->>>>>>> 0e140cb7
 
 // SchemaAttrDiff returns a changeset for migrating schema attributes from one state to the other.
 func (cd *crdbDiff) SchemaAttrDiff(from, to *schema.Schema) []schema.Change {
