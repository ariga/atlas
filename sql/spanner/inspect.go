--- conflicted
+++ resolved
@@ -110,19 +110,11 @@
 		}
 		if !sqlx.ValidString(name) {
 			return fmt.Errorf("invalid table name: %q", name.String)
-<<<<<<< HEAD
 		}
 		sName := tSchema.String
 		if sName == "" {
 			sName = defaultSchemaNameAlias
 		}
-=======
-		}
-		sName := tSchema.String
-		if sName == "" {
-			sName = defaultSchemaNameAlias
-		}
->>>>>>> 8c2af275
 		s, ok := realm.Schema(sName)
 		if !ok {
 			return fmt.Errorf("schema %q was not found in realm", tSchema.String)
@@ -274,51 +266,7 @@
 
 // enumValues fills enum columns with their values from the database.
 func (i *inspect) enumValues(ctx context.Context, s *schema.Schema) error {
-<<<<<<< HEAD
 	return fmt.Errorf("enumValues: not implemented")
-=======
-	var (
-		args  []any
-		ids   = make(map[int64][]*schema.EnumType)
-		query = "SELECT enumtypid, enumlabel FROM pg_enum WHERE enumtypid IN (%s)"
-	)
-	for _, t := range s.Tables {
-		for _, c := range t.Columns {
-			if enum, ok := c.Type.Type.(*enumType); ok {
-				if _, ok := ids[enum.ID]; !ok {
-					args = append(args, enum.ID)
-				}
-				// Convert the intermediate type to the
-				// standard schema.EnumType.
-				e := &schema.EnumType{T: enum.T}
-				c.Type.Type = e
-				c.Type.Raw = enum.T
-				ids[enum.ID] = append(ids[enum.ID], e)
-			}
-		}
-	}
-	if len(ids) == 0 {
-		return nil
-	}
-	rows, err := i.QueryContext(ctx, fmt.Sprintf(query, nArgs(0, len(args))), args...)
-	if err != nil {
-		return fmt.Errorf("spanner: querying enum values: %w", err)
-	}
-	defer rows.Close()
-	for rows.Next() {
-		var (
-			id int64
-			v  string
-		)
-		if err := rows.Scan(&id, &v); err != nil {
-			return fmt.Errorf("spanner: scanning enum label: %w", err)
-		}
-		for _, enum := range ids[id] {
-			enum.Values = append(enum.Values, v)
-		}
-	}
-	return nil
->>>>>>> 8c2af275
 }
 
 // indexes queries and appends the indexes of the given table.
@@ -483,10 +431,7 @@
 func (i *inspect) schemas(ctx context.Context, opts *schema.InspectRealmOption) ([]*schema.Schema, error) {
 	var (
 		args  []any
-<<<<<<< HEAD
 		sArgs []string
-=======
->>>>>>> 8c2af275
 		query = schemasQuery
 	)
 	if opts != nil {
@@ -499,11 +444,7 @@
 				if s == defaultSchemaNameAlias {
 					s = ""
 				}
-<<<<<<< HEAD
 				sArgs = append(sArgs, s)
-=======
-				args = append(args, s)
->>>>>>> 8c2af275
 			}
 			args = append(args, sArgs)
 		}
