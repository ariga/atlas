// Copyright 2021-present The Atlas Authors. All rights reserved.
// This source code is licensed under the Apache 2.0 license found
// in the LICENSE file in the root directory of this source tree.

package ci

import (
	"context"
<<<<<<< HEAD
	"errors"
=======
	"encoding/json"
>>>>>>> 2869fa1f
	"io"
	"strings"
	"text/template"

	"ariga.io/atlas/sql/migrate"
	"ariga.io/atlas/sql/sqlcheck"
	"ariga.io/atlas/sql/sqlclient"
)

// Runner is used to execute CI jobs.
type Runner struct {
	// DevClient configures the "dev driver" to calculate
	// migration changes by the driver.
	Dev *sqlclient.Client

	// RunChangeDetector configures the ChangeDetector to
	// be used by the runner.
	ChangeDetector ChangeDetector

	// Scan is used for scanning the migration directory.
	Scan migrate.Scanner

	// Analyzer defines the analysis to be run in the CI job.
	Analyzer sqlcheck.Analyzer

	// ReportWriter writes the summary report.
	ReportWriter ReportWriter
}

// Run executes the CI job.
func (r *Runner) Run(ctx context.Context) error {
	base, feat, err := r.ChangeDetector.DetectChanges(ctx)
	if err != nil {
		return err
	}
	// Bring the dev environment to the base point.
	for _, f := range base {
		stmt, err := r.Scan.Stmts(f)
		if err != nil {
			return err
		}
		for _, s := range stmt {
			if _, err := r.Dev.ExecContext(ctx, s); err != nil {
				return err
			}
		}
	}
	l := &DevLoader{Dev: r.Dev, Scan: r.Scan}
	files, err := l.LoadChanges(ctx, feat)
	if err != nil {
		return err
	}
	var sum SummaryReport
	for _, f := range files {
		fr, err := NewFileReport(f)
		if err != nil {
			return err
		}
		if err := r.Analyzer.Analyze(ctx, &sqlcheck.Pass{
			File:     f,
			Dev:      r.Dev,
			Reporter: fr,
		}); err != nil {
			return err
		}
		sum.Files = append(sum.Files, fr)
	}
	return r.ReportWriter.WriteReport(sum)
}

var (
	// TemplateFuncs are global functions available in templates.
	TemplateFuncs = template.FuncMap{
		"json": func(v interface{}) (string, error) {
			b, err := json.Marshal(v)
			return string(b), err
		},
	}
	// DefaultTemplate is the default template used by the CI job.
	DefaultTemplate = template.Must(template.New("report").
			Funcs(TemplateFuncs).
			Parse(`
{{- range $f := .Files }}
	{{- range $r := $f.Reports }}
		{{- if $r.Text }}
			{{- printf "%s:\n\n" $r.Text }}
		{{- else if $r.Diagnostics }}
			{{- printf "Unnamed diagnostics for file %s:\n\n" $f.File.Name }}
		{{- end }}
		{{- range $d := $r.Diagnostics }}
			{{- printf "\tL%d: %s\n" ($f.Line $d.Pos) $d.Text }}
		{{- end }}
		{{- if $r.Diagnostics }}
			{{- print "\n" }}
		{{- end }}
	{{- end }}
{{- end -}}
`))
)

type (
	// A SummaryReport contains a summary of the analysis of all files.
	// It is used as an input to templates to report the CI results.
	SummaryReport struct {
		Files []*FileReport // All files and their report.
	}

	// FileReport contains a summary of the analysis of a single file.
	FileReport struct {
		Name    string
		Text    string
		Reports []sqlcheck.Report
	}

	// ReportWriter is a type of report writer that writes a summary of analysis reports.
	ReportWriter interface {
		WriteReport(SummaryReport) error
	}

	// A TemplateWriter is a type of writer that writes output according to a template.
	TemplateWriter struct {
		T *template.Template
		W io.Writer
	}
)

// NewFileReport returns a new FileReport.
func NewFileReport(f migrate.File) (*FileReport, error) {
	buf, err := io.ReadAll(f)
	if err != nil {
		return nil, err
	}
	return &FileReport{Name: f.Name(), Text: string(buf)}, nil
}

// Line returns the line number from a position.
func (f *FileReport) Line(pos int) int {
	return strings.Count(f.Text[:pos], "\n") + 1
}

// WriteReport implements sqlcheck.ReportWriter.
func (f *FileReport) WriteReport(r sqlcheck.Report) {
	f.Reports = append(f.Reports, r)
}

// WriteReport implements ReportWriter.
func (w *TemplateWriter) WriteReport(r SummaryReport) error {
	return w.T.Execute(w.W, r)
}

// MigrationAnalyzer implements sqlcheck.Analyzer. It validates the migration dir.
type MigrationAnalyzer struct {
	Dir migrate.Dir
}

// Analyze implements the sqlcheck.Analyzer interface.
func (m *MigrationAnalyzer) Analyze(_ context.Context, p *sqlcheck.Pass) error {
	diags := make([]sqlcheck.Diagnostic, 0)
	err := migrate.Validate(m.Dir)
	if err != nil {
		switch {
		case errors.Is(err, migrate.ErrChecksumMismatch):
			diags = append(diags, sqlcheck.Diagnostic{
				Pos:  0,
				Text: "There was a checksum mismatch",
			})
		case errors.Is(err, migrate.ErrChecksumFormat):
			diags = append(diags, sqlcheck.Diagnostic{
				Pos:  0,
				Text: "The checksum file format is invalid",
			})
		case errors.Is(err, migrate.ErrChecksumNotFound):
			diags = append(diags, sqlcheck.Diagnostic{
				Pos:  0,
				Text: "The checksum file was not found",
			})
		default:
			return err
		}
	}
	if len(diags) > 0 {
		p.Reporter.WriteReport(sqlcheck.Report{
			Text:        "Migration directory could not be verified",
			Diagnostics: diags,
		})

	}
	return nil
}<|MERGE_RESOLUTION|>--- conflicted
+++ resolved
@@ -6,11 +6,8 @@
 
 import (
 	"context"
-<<<<<<< HEAD
+	"encoding/json"
 	"errors"
-=======
-	"encoding/json"
->>>>>>> 2869fa1f
 	"io"
 	"strings"
 	"text/template"
