// Copyright 2021-present The Atlas Authors. All rights reserved.
// This source code is licensed under the Apache 2.0 license found
// in the LICENSE file in the root directory of this source tree.

// Package atlascmd holds the atlas commands used to build
// an atlas distribution.
package atlascmd

import (
	"fmt"
	"os"
	"strings"

	"ariga.io/atlas/cmd/atlascmd/update"

	"github.com/spf13/cobra"
	"golang.org/x/mod/semver"
)

var (
	// Root represents the root command when called without any subcommands.
	Root = &cobra.Command{
		Use:   "atlas",
		Short: "A database toolkit.",
	}

	// version is the atlas CLI build version
	// Should be set by build script "-X 'ariga.io/atlas/cmd/action.version=${version}'"
	version string

	// schemaCmd represents the subcommand 'atlas version'.
	versionCmd = &cobra.Command{
		Use:   "version",
		Short: "Prints this Atlas CLI version information.",
		Run: func(cmd *cobra.Command, args []string) {
			v, u := parse(version)
			Root.Printf("atlas version %s\n%s\n", v, u)
		},
	}

<<<<<<< HEAD
	// Environment represents the subcommand 'atlas env'.
	Env = &cobra.Command{
=======
	// EnvCmd represents the subcommand 'atlas env'.
	EnvCmd = &cobra.Command{
>>>>>>> bc4498d1
		Use:   "env",
		Short: "Print atlas environment variables.",
		Long: `'atlas env' prints atlas environment information.

Every set environment param will be printed in the form of NAME=VALUE.

List of supported environment parameters:
* ATLAS_NO_UPDATE_NOTIFIER: On any command, the CLI will check for new releases using the GitHub API.
  This check will happen at most once every 24 hours. To cancel this behavior, set the environment 
  variable "ATLAS_NO_UPDATE_NOTIFIER".`,
		Run: func(cmd *cobra.Command, args []string) {
			keys := []string{update.AtlasNoUpdateNotifier}
			for _, k := range keys {
				if v, ok := os.LookupEnv(k); ok {
					cmd.Println(fmt.Sprintf("%s=%s", k, v))
				}
			}
		},
	}
)

// CheckForUpdate exposes internal update logic to CLI.
func CheckForUpdate() {
	update.Check(version, Root.PrintErrln)
}

func init() {
	Root.AddCommand(EnvCmd)
	Root.AddCommand(schemaCmd)
	Root.AddCommand(versionCmd)
}

// parse returns a user facing version and release notes url
func parse(version string) (string, string) {
	u := "https://github.com/ariga/atlas/releases/latest"
	if ok := semver.IsValid(version); !ok {
		return "- development", u
	}
	s := strings.Split(version, "-")
	if len(s) != 0 && s[len(s)-1] != "canary" {
		u = fmt.Sprintf("https://github.com/ariga/atlas/releases/tag/%s", version)
	}
	return version, u
}<|MERGE_RESOLUTION|>--- conflicted
+++ resolved
@@ -38,13 +38,8 @@
 		},
 	}
 
-<<<<<<< HEAD
-	// Environment represents the subcommand 'atlas env'.
-	Env = &cobra.Command{
-=======
 	// EnvCmd represents the subcommand 'atlas env'.
 	EnvCmd = &cobra.Command{
->>>>>>> bc4498d1
 		Use:   "env",
 		Short: "Print atlas environment variables.",
 		Long: `'atlas env' prints atlas environment information.
