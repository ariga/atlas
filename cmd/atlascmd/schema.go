// Copyright 2021-present The Atlas Authors. All rights reserved.
// This source code is licensed under the Apache 2.0 license found
// in the LICENSE file in the root directory of this source tree.

package atlascmd

import (
	"bytes"
	"context"
	"encoding/csv"
	"errors"
	"fmt"
	"io/fs"
	"io/ioutil"
	"os"
	"path/filepath"
	"strings"

	"ariga.io/atlas/sql/schema"
	"ariga.io/atlas/sql/sqlclient"
	"github.com/hashicorp/hcl/v2/hclwrite"
	"github.com/manifoldco/promptui"
	"github.com/spf13/cobra"
)

const (
	urlFlag    = "url"
	schemaFlag = "schema"
	devURLFlag = "dev-url"
	fileFlag   = "file"
	dsnFlag    = "dsn"
)

var (
	// schemaCmd represents the subcommand 'atlas schema'.
	schemaCmd = &cobra.Command{
		Use:   "schema",
		Short: "Work with atlas schemas.",
		Long:  "The `atlas schema` command groups subcommands for working with Atlas schemas.",
	}

	// SchemaFlags are common flags used by schema commands.
	SchemaFlags struct {
		URL     string
		Schemas []string

		// Deprecated: DSN is an alias for URL.
		DSN string
	}

	// ApplyFlags are the flags used in SchemaApply command.
	ApplyFlags struct {
		DevURL      string
		File        string
		Web         bool
		Addr        string
		DryRun      bool
		AutoApprove bool
		Verbose     bool
		Vars        map[string]string
	}
	// SchemaApply represents the 'atlas schema apply' subcommand command.
	SchemaApply = &cobra.Command{
		Use:   "apply",
		Short: "Apply an atlas schema to a target database.",
		// Use 80-columns as max width.
		Long: `'atlas schema apply' plans and executes a database migration to bring a given
database to the state described in the Atlas schema file. Before running the
migration, Atlas will print the migration plan and prompt the user for approval.

If run with the "--dry-run" flag, atlas will exit after printing out the planned
migration.`,
		PreRunE: schemaFlagsFromEnv,
		RunE:    CmdApplyRun,
		Example: `  atlas schema apply -u "mysql://user:pass@localhost/dbname" -f atlas.hcl
  atlas schema apply -u "mysql://localhost" -f atlas.hcl --schema prod --schema staging
  atlas schema apply -u "mysql://user:pass@localhost:3306/dbname" -f atlas.hcl --dry-run
  atlas schema apply -u "mariadb://user:pass@localhost:3306/dbname" -f atlas.hcl
  atlas schema apply --url "postgres://user:pass@host:port/dbname?sslmode=disable" -f atlas.hcl
  atlas schema apply -u "sqlite://file:ex1.db?_fk=1" -f atlas.hcl`,
	}

	// InspectFlags are the flags used in SchemaInspect command.
	InspectFlags struct {
		Web  bool
		Addr string
	}
	// SchemaInspect represents the 'atlas schema inspect' subcommand.
	SchemaInspect = &cobra.Command{
		Use:   "inspect",
		Short: "Inspect a database's and print its schema in Atlas DDL syntax.",
		Long: `'atlas schema inspect' connects to the given database and inspects its schema.
It then prints to the screen the schema of that database in Atlas DDL syntax. This output can be
saved to a file, commonly by redirecting the output to a file named with a ".hcl" suffix:

  atlas schema inspect -u "mysql://user:pass@localhost:3306/dbname" > atlas.hcl

This file can then be edited and used with the` + " `atlas schema apply` " + `command to plan
and execute schema migrations against the given database. In cases where users wish to inspect
all multiple schemas in a given database (for instance a MySQL server may contain multiple named
databases), omit the relevant part from the url, e.g. "mysql://user:pass@localhost:3306/".
To select specific schemas from the databases, users may use the "--schema" (or "-s" shorthand)
flag.
	`,
<<<<<<< HEAD
		PreRunE: schemaFlagsFromEnv,
		RunE:    CmdInspectRun,
=======
		RunE: CmdInspectRun,
>>>>>>> 22798f06
		Example: `  atlas schema inspect -u "mysql://user:pass@localhost:3306/dbname"
  atlas schema inspect -u "mariadb://user:pass@localhost:3306/" --schema=schemaA,schemaB -s schemaC
  atlas schema inspect --url "postgres://user:pass@host:port/dbname?sslmode=disable"
  atlas schema inspect -u "sqlite://file:ex1.db?_fk=1"`,
	}

	// SchemaFmt represents the 'atlas schema fmt' subcommand.
	SchemaFmt = &cobra.Command{
		Use:   "fmt [path ...]",
		Short: "Formats Atlas HCL files",
		Long: `'atlas schema fmt' formats all ".hcl" files under the given path using
canonical HCL layout style as defined by the github.com/hashicorp/hcl/v2/hclwrite package.
Unless stated otherwise, the fmt command will use the current directory.

After running, the command will print the names of the files it has formatted. If all
files in the directory are formatted, no input will be printed out.
`,
		Run: CmdFmtRun,
	}
)

const (
	answerApply = "Apply"
	answerAbort = "Abort"
)

func init() {
	// Common flags.
	receivesEnv(schemaCmd)

	// Schema apply flags.
	schemaCmd.AddCommand(SchemaApply)
	SchemaApply.Flags().SortFlags = false
	SchemaApply.Flags().StringVarP(&ApplyFlags.File, fileFlag, "f", "", "[/path/to/file] file containing the HCL schema.")
	SchemaApply.Flags().StringVarP(&SchemaFlags.URL, urlFlag, "u", "", "URL to the database using the format:\n[driver://username:password@address/dbname?param=value]")
	SchemaApply.Flags().StringSliceVarP(&SchemaFlags.Schemas, schemaFlag, "s", nil, "Set schema names.")
	SchemaApply.Flags().StringVarP(&ApplyFlags.DevURL, devURLFlag, "", "", "URL for the dev database. Used to validate schemas and calculate diffs\nbefore running migration.")
	SchemaApply.Flags().BoolVarP(&ApplyFlags.DryRun, "dry-run", "", false, "Dry-run. Print SQL plan without prompting for execution.")
	SchemaApply.Flags().BoolVarP(&ApplyFlags.AutoApprove, "auto-approve", "", false, "Auto approve. Apply the schema changes without prompting for approval.")
	SchemaApply.Flags().BoolVarP(&ApplyFlags.Web, "web", "w", false, "Open in a local Atlas UI.")
	SchemaApply.Flags().StringVarP(&ApplyFlags.Addr, "addr", "", ":5800", "used with -w, local address to bind the server to.")
	SchemaApply.Flags().BoolVarP(&ApplyFlags.Verbose, migrateDiffFlagVerbose, "", false, "enable verbose logging")
	SchemaApply.Flags().StringToStringVarP(&ApplyFlags.Vars, "var", "", nil, "input variables")
	SchemaApply.Flags().StringVarP(&SchemaFlags.DSN, dsnFlag, "d", "", "")
	cobra.CheckErr(SchemaApply.Flags().MarkHidden(dsnFlag))
	cobra.CheckErr(SchemaApply.MarkFlagRequired(urlFlag))
	cobra.CheckErr(SchemaApply.MarkFlagRequired(fileFlag))

	// Schema inspect flags.
	schemaCmd.AddCommand(SchemaInspect)
	SchemaInspect.Flags().StringVarP(&SchemaFlags.URL, urlFlag, "u", "", "[driver://username:password@protocol(address)/dbname?param=value] Select data source using the url format")
	SchemaInspect.Flags().BoolVarP(&InspectFlags.Web, "web", "w", false, "Open in a local Atlas UI")
	SchemaInspect.Flags().StringVarP(&InspectFlags.Addr, "addr", "", ":5800", "Used with -w, local address to bind the server to")
	SchemaInspect.Flags().StringSliceVarP(&SchemaFlags.Schemas, schemaFlag, "s", nil, "Set schema name")
	SchemaInspect.Flags().StringVarP(&SchemaFlags.DSN, dsnFlag, "d", "", "")
	cobra.CheckErr(SchemaInspect.Flags().MarkHidden(dsnFlag))
	cobra.CheckErr(SchemaInspect.MarkFlagRequired(urlFlag))

	// Schema fmt.
	schemaCmd.AddCommand(SchemaFmt)
}

// selectEnv returns the Env from the current project file based on the selected
// argument. If selected is "", or no project file exists in the current directory
// a zero-value Env is returned.
func selectEnv(selected string) (*Env, error) {
	zero := &Env{
		MigrationDir: &MigrationDir{},
	}
	if selected == "" {
		return zero, nil
	}
	if _, err := os.Stat(projectFileName); os.IsNotExist(err) {
		return zero, nil
	}
	return LoadEnv(projectFileName, selected)
}

func schemaFlagsFromEnv(cmd *cobra.Command, _ []string) error {
	activeEnv, err := selectEnv(selectedEnv)
	if err != nil {
		return err
	}
	if err := dsn2url(cmd); err != nil {
		return err
	}
	if err := maySetFlag(cmd, urlFlag, activeEnv.URL); err != nil {
		return err
	}
	if err := maySetFlag(cmd, devURLFlag, activeEnv.DevURL); err != nil {
		return err
	}
	if err := maySetFlag(cmd, fileFlag, activeEnv.Source); err != nil {
		return err
	}
	if fl := cmd.Flag(schemaFlag); fl != nil && !fl.Changed && len(activeEnv.Schemas) > 0 {
		c, err := formatStrings(activeEnv.Schemas)
		if err != nil {
			return err
		}
		if err := cmd.Flags().Set(schemaFlag, c); err != nil {
			return err
		}
	}
	return nil
}

// maySetFlag sets the flag with the provided name to envVal if such a flag exists
// on the cmd, it was not set by the user via the command line and if envVal is not
// an empty string.
func maySetFlag(cmd *cobra.Command, name, envVal string) error {
	fl := cmd.Flag(name)
	if fl == nil {
		return nil
	}
	if fl.Changed {
		return nil
	}
	if envVal == "" {
		return nil
	}
	return cmd.Flags().Set(name, envVal)
}

func dsn2url(cmd *cobra.Command) error {
	dsnF, urlF := cmd.Flag(dsnFlag), cmd.Flag(urlFlag)
	switch {
	case dsnF.Changed && urlF.Changed:
		return errors.New(`both flags "url" and "dsn" were set`)
	case dsnF.Changed && !urlF.Changed:
		urlF.Changed = true
		urlF.Value = dsnF.Value
	}
	return nil
}

// copied from https://github.com/spf13/pflag/blob/d5e0c0615acee7028e1e2740a11102313be88de1/string_slice.go#L31
func formatStrings(vals []string) (string, error) {
	b := &bytes.Buffer{}
	w := csv.NewWriter(b)
	err := w.Write(vals)
	if err != nil {
		return "", err
	}
	w.Flush()
	return "[" + strings.TrimSuffix(b.String(), "\n") + "]", nil
}

// CmdInspectRun is the command used when running CLI.
<<<<<<< HEAD
func CmdInspectRun(cmd *cobra.Command, _ []string) error {
	if InspectFlags.Web {
		return errors.New("atlas UI is not available in this release")
	}
	// Create the client.
	client, err := sqlclient.Open(cmd.Context(), SchemaFlags.URL)
	if err != nil {
		return err
=======
func CmdInspectRun(cmd *cobra.Command, args []string) error {
	if InspectFlags.Web {
		return errors.New("atlas UI is not available in this release")
	}
	client, err := sqlclient.Open(cmd.Context(), InspectFlags.URL)
	if err != nil {
		return err
	}
	defer client.Close()
	schemas := InspectFlags.Schema
	activeEnv, err := selectEnv(args)
	if err != nil {
		return err
	}
	if activeEnv != nil && len(activeEnv.Schemas) > 0 {
		schemas = activeEnv.Schemas
>>>>>>> 22798f06
	}
	defer client.Close()
	// Select the schemas.
	schemas := SchemaFlags.Schemas
	if client.URL.Schema != "" {
		schemas = append(schemas, client.URL.Schema)
	}
	// Inspect the realm.
	s, err := client.InspectRealm(cmd.Context(), &schema.InspectRealmOption{
		Schemas: schemas,
	})
	if err != nil {
		return err
	}
	ddl, err := client.MarshalSpec(s)
	if err != nil {
		return err
	}
	schemaCmd.Print(string(ddl))
	return nil
}

// CmdApplyRun is the command used when running CLI.
func CmdApplyRun(cmd *cobra.Command, _ []string) error {
	if ApplyFlags.Web {
		return errors.New("atlas UI is not available in this release")
	}
	c, err := sqlclient.Open(cmd.Context(), SchemaFlags.URL)
	if err != nil {
		return err
	}
	if err != nil {
		return err
	}
	defer c.Close()
	return applyRun(cmd.Context(), c, ApplyFlags.DevURL, ApplyFlags.File, ApplyFlags.DryRun, ApplyFlags.AutoApprove, ApplyFlags.Vars)
}

// CmdFmtRun formats all HCL files in a given directory using canonical HCL formatting
// rules.
func CmdFmtRun(cmd *cobra.Command, args []string) {
	if len(args) == 0 {
		args = append(args, "./")
	}
	for _, path := range args {
		handlePath(cmd, path)
	}
}

func applyRun(ctx context.Context, client *sqlclient.Client, devURL string, file string, dryRun, autoApprove bool, input map[string]string) error {
	schemas := SchemaFlags.Schemas
	if client.URL.Schema != "" {
		schemas = append(schemas, client.URL.Schema)
	}
	realm, err := client.InspectRealm(ctx, &schema.InspectRealmOption{
		Schemas: schemas,
	})
	if err != nil {
		return err
	}
	f, err := ioutil.ReadFile(file)
	if err != nil {
		return err
	}
	desired := &schema.Realm{}
	if err := client.Eval(f, desired, input); err != nil {
		return err
	}
	if len(schemas) > 0 {
		// Validate all schemas in file were selected by user.
		sm := make(map[string]bool, len(schemas))
		for _, s := range schemas {
			sm[s] = true
		}
		for _, s := range desired.Schemas {
			if !sm[s.Name] {
				return fmt.Errorf("schema %q from file %q was not selected %q, all schemas defined in file must be selected", s.Name, file, schemas)
			}
		}
	}
	if _, ok := client.Driver.(schema.Normalizer); ok && devURL != "" {
		dev, err := sqlclient.Open(ctx, ApplyFlags.DevURL)
		if err != nil {
			return err
		}
		defer dev.Close()
		desired, err = dev.Driver.(schema.Normalizer).NormalizeRealm(ctx, desired)
		if err != nil {
			return err
		}
	}
	changes, err := client.RealmDiff(realm, desired)
	if err != nil {
		return err
	}
	if len(changes) == 0 {
		schemaCmd.Println("Schema is synced, no changes to be made")
		return nil
	}
	p, err := client.PlanChanges(ctx, "plan", changes)
	if err != nil {
		return err
	}
	schemaCmd.Println("-- Planned Changes:")
	for _, c := range p.Changes {
		if c.Comment != "" {
			schemaCmd.Println("--", strings.ToUpper(c.Comment[:1])+c.Comment[1:])
		}
		schemaCmd.Println(c.Cmd)
	}
	if dryRun {
		return nil
	}
	if autoApprove || promptUser() {
		if err := client.ApplyChanges(ctx, changes); err != nil {
			return err
		}
	}
	return nil
}

func promptUser() bool {
	prompt := promptui.Select{
		Label: "Are you sure?",
		Items: []string{answerApply, answerAbort},
	}
	_, result, err := prompt.Run()
	cobra.CheckErr(err)
	return result == answerApply
}

func handlePath(cmd *cobra.Command, path string) {
	tasks, err := tasks(path)
	cobra.CheckErr(err)
	for _, task := range tasks {
		changed, err := fmtFile(task)
		cobra.CheckErr(err)
		if changed {
			cmd.Println(task.path)
		}
	}
}

func tasks(path string) ([]fmttask, error) {
	var tasks []fmttask
	stat, err := os.Stat(path)
	if err != nil {
		return nil, err
	}
	if !stat.IsDir() {
		if strings.HasSuffix(path, ".hcl") {
			tasks = append(tasks, fmttask{
				path: path,
				info: stat,
			})
		}
		return tasks, nil
	}
	all, err := ioutil.ReadDir(path)
	if err != nil {
		return nil, err
	}
	for _, f := range all {
		if f.IsDir() {
			continue
		}
		if strings.HasSuffix(f.Name(), ".hcl") {
			tasks = append(tasks, fmttask{
				path: filepath.Join(path, f.Name()),
				info: f,
			})
		}
	}
	return tasks, nil
}

type fmttask struct {
	path string
	info fs.FileInfo
}

// fmtFile tries to format a file and reports if formatting occurred.
func fmtFile(task fmttask) (bool, error) {
	orig, err := os.ReadFile(task.path)
	if err != nil {
		return false, err
	}
	formatted := hclwrite.Format(orig)
	if !bytes.Equal(formatted, orig) {
		return true, os.WriteFile(task.path, formatted, task.info.Mode())
	}
	return false, nil
}<|MERGE_RESOLUTION|>--- conflicted
+++ resolved
@@ -102,12 +102,8 @@
 To select specific schemas from the databases, users may use the "--schema" (or "-s" shorthand)
 flag.
 	`,
-<<<<<<< HEAD
 		PreRunE: schemaFlagsFromEnv,
 		RunE:    CmdInspectRun,
-=======
-		RunE: CmdInspectRun,
->>>>>>> 22798f06
 		Example: `  atlas schema inspect -u "mysql://user:pass@localhost:3306/dbname"
   atlas schema inspect -u "mariadb://user:pass@localhost:3306/" --schema=schemaA,schemaB -s schemaC
   atlas schema inspect --url "postgres://user:pass@host:port/dbname?sslmode=disable"
@@ -257,7 +253,6 @@
 }
 
 // CmdInspectRun is the command used when running CLI.
-<<<<<<< HEAD
 func CmdInspectRun(cmd *cobra.Command, _ []string) error {
 	if InspectFlags.Web {
 		return errors.New("atlas UI is not available in this release")
@@ -266,24 +261,6 @@
 	client, err := sqlclient.Open(cmd.Context(), SchemaFlags.URL)
 	if err != nil {
 		return err
-=======
-func CmdInspectRun(cmd *cobra.Command, args []string) error {
-	if InspectFlags.Web {
-		return errors.New("atlas UI is not available in this release")
-	}
-	client, err := sqlclient.Open(cmd.Context(), InspectFlags.URL)
-	if err != nil {
-		return err
-	}
-	defer client.Close()
-	schemas := InspectFlags.Schema
-	activeEnv, err := selectEnv(args)
-	if err != nil {
-		return err
-	}
-	if activeEnv != nil && len(activeEnv.Schemas) > 0 {
-		schemas = activeEnv.Schemas
->>>>>>> 22798f06
 	}
 	defer client.Close()
 	// Select the schemas.
