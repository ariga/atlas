package action

import (
	"context"
	"database/sql"
	"fmt"
	"strings"

	"ariga.io/atlas/schema/schemaspec"
	"ariga.io/atlas/sql/migrate"
	"ariga.io/atlas/sql/sqlite"
	"github.com/go-sql-driver/mysql"
)

type (
	// Mux is used for routing dsn to correct provider.
	Mux struct {
		providers map[string]func(string) (*Driver, error)
	}

	// Driver implements the Atlas interface.
	Driver struct {
		migrate.Driver
		schemaspec.Marshaler
		schemaspec.Unmarshaler
	}
)

// NewMux returns a new Mux.
func NewMux() *Mux {
	return &Mux{
		providers: make(map[string]func(string) (*Driver, error)),
	}
}

var defaultMux = NewMux()

// RegisterProvider is used to register a Driver provider by key.
func (u *Mux) RegisterProvider(key string, p func(string) (*Driver, error)) {
	if _, ok := u.providers[key]; ok {
		panic("provider is already initialized")
	}
	u.providers[key] = p
}

// OpenAtlas is used for opening an atlas driver on a specific data source.
func (u *Mux) OpenAtlas(dsn string) (*Driver, error) {
	key, dsn, err := parseDSN(dsn)
	if err != nil {
		return nil, fmt.Errorf("failed to init atlas driver, %s", err)
	}
	p, ok := u.providers[key]
	if !ok {
		return nil, fmt.Errorf("could not find provider: %s", key)
	}
	return p(dsn)
}

func parseDSN(url string) (string, string, error) {
	a := strings.Split(url, "://")
	if len(a) != 2 {
		return "", "", fmt.Errorf("failed to parse dsn")
	}
	return a[0], a[1], nil
}

func schemaNameFromDSN(url string) (string, error) {
	key, dsn, err := parseDSN(url)
	if err != nil {
		return "", err
	}
	switch key {
<<<<<<< HEAD
	case "mysql", "maria":
=======
	case "mysql", "mariadb":
>>>>>>> 1c26cc0a
		cfg, err := mysql.ParseDSN(dsn)
		if err != nil {
			return "", err
		}
		return cfg.DBName, err
	case "postgres":
		return "public", nil
	case "sqlite3":
		return schemaName(dsn)
	default:
		return "", fmt.Errorf("unknown database type: %q", key)
	}
}

func schemaName(dsn string) (string, error) {
	db, err := sql.Open("sqlite3", dsn)
	if err != nil {
		return "", err
	}
	drv, err := sqlite.Open(db)
	if err != nil {
		return "", err
	}
	r, err := drv.InspectRealm(context.Background(), nil)
	if err != nil {
		return "", err
	}
	if len(r.Schemas) > 1 {
		return "", fmt.Errorf("number of schemas > 1, n=%d", len(r.Schemas))
	}
	return r.Schemas[0].Name, nil
}<|MERGE_RESOLUTION|>--- conflicted
+++ resolved
@@ -70,11 +70,7 @@
 		return "", err
 	}
 	switch key {
-<<<<<<< HEAD
-	case "mysql", "maria":
-=======
 	case "mysql", "mariadb":
->>>>>>> 1c26cc0a
 		cfg, err := mysql.ParseDSN(dsn)
 		if err != nil {
 			return "", err
