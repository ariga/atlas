/* stylelint-disable docusaurus/copyright-header */
/**
 * Any CSS included here will be global. The classic template
 * bundles Infima by default. Infima is a CSS framework designed to
 * work well for content-centric websites.
 */

.navbar__title {
  font-size: 20px;
}

.navbar__brand img {
  height: 42px;
}

.navbar__logo {
  display: flex;
  align-items: center;
}

html[data-theme='dark'] .footer__title {
  color: #FFFFFF;
}
.footer__title {
  color: #000939;
  font-size: 22px;
}
.footer__link-item {
  font-size: 16px;
}

/* You can override the default Infima variables here. */
:root {
  --ifm-color-primary: #3578e5;
  --ifm-color-primary-dark: #1d68e1;
  --ifm-color-primary-darker: #1b62d4;
  --ifm-color-primary-darkest: #1751af;
  --ifm-color-primary-light: #4e89e8;
  --ifm-color-primary-lighter: #5a91ea;
  --ifm-color-primary-lightest: #80aaef;

}

.docusaurus-highlight-code-line {
  background-color: rgb(72, 77, 91);
  display: block;
  margin: 0 calc(-1 * var(--ifm-pre-padding));
  padding: 0 var(--ifm-pre-padding);
}

.code-block-underline {
  text-decoration: underline;
}

.code-block-underline span {
  text-decoration: underline;
}

/* discord */
.header-discord-link:hover {
  opacity: 0.6;
}

.header-discord-link:before {
  content: '';
  width: 28px;
  height: 28px;
  display: flex;
  background: url('data:image/png;base64,iVBORw0KGgoAAAANSUhEUgAAAgAAAAIACAMAAADDpiTIAAAAq1BMVEUAAAAAAAAAAAAAAAAAAAAAAAAAAAAAAAAAAAAAAAAAAAAAAAAAAAAAAAAAAAAAAAAAAAAAAAAAAAAAAAAAAAAAAAAAAAAAAAAAAAAAAAAAAAAAAAAAAAAAAAAAAAAAAAAAAAAAAAAAAAAAAAAAAAAAAAAAAAAAAAAAAAAAAAAAAAAAAAAAAAAAAAAAAAAAAAAAAAAAAAAAAAAAAAAAAAAAAAAAAAAAAAAAAAA0NbREAAAAOHRSTlMAAwUiKPrtBgqyF6NpLhsR9ec4DuG48Qh/cEPOXDNAHhRJV1Gel8lM3XmrhophwDvE2ZKDdKeP1JJ/9KAAABQfSURBVHja7MGBAAAAAICg/akXqQIAAAAAAAAAAAAAAAAAAAAAAAAAAAAAAAAAAAAAAGYPDgQAAAAAgPxfG0FVVVVVVVVVVVVVVVVVVYVde91OFAYCABwIhXCTBqFSRFRQUeqlWs/uvP+T7Z7tj721TVSEtM73ABwyZMhMziCEEEIIIYQQQkhRWp/m3tx17T0MU9KVkt/t49mLV6SjMdMIasHAGRWJbcKfPNKNI/zFjJPKCHAfXMuAVuvv8KacdKGANy2/lQYjqEnMz1wTPuCQ9uXwgXs7oxZBDejvnjgIDHPSOgeEYs8YEHSBID+YIDIPu0g1PQIp0crAquAsGj1yEJqFFunG+GiCJLsKCDpJf2qD0H1CSaecbA+S+MrQCZLDqi2IuaEKEe09cvjl07yx6gZpDGL1Tp1Y9lYPuAcawspnEJv7qpVVNLkDWXaO7eE7jBmIxamS8bPSLUibGQT9i2URCC1ShfvqfhaBrKhQeCEd0MIYhHim/AVr4HGQZYcEvbIyDkK1cgf/xeUAz/A38FPw8iWS/zerWoKs9YTcOFqDkGuQhuiDwKH+rtqsDu5/5sljNt35tBcwXbtwVS7Iqim5YeEQRPhl5ZIe0HBaeMncXkRwir198Moddc6c82AbEyQtRuQ2aRUHke3o/O+erbcmNCGqV6U/sciJjFq+GFCytb0urTJB5Mk5+alsHBaJzeEaFodNThmRN5EuCB82N3ZDqJWmMCYnpQXrvU6KtSByPV928EsvTNktUH6OLqcRmjgs0VQyHozm3mwJrXtOUkeTWWsagRz+g707UUschqIAfFr2fSkigkIVWQQdEZnP8/5PNp/ODjQNM9Im6f1foUuSm5ObIbLBu24zxqiLeF74vNswVW+vOm9Bd0Q9nVtkwM2SMb7kEcOrDgcjGuLtoRtALX9BPUvny4P5EWPcV6EUdM159r+076dNDwrNGvVsmnBYs8IYtWbMw1/SWJuniYdI4Yx6Hp0tEHsPjDELEeny5rVI460WIaKENWpp38FJ4yLVtgEi+PlBh7bob58vo/+AWnoOTgXKK6pVJjguWKxom5eriDB4dUUtF67tEg3bVNrkcNSkbvCgr9R/vClFTIO11F0qDDVHVBrlcUR5XCvQavNp699fgV4DjvCeqNRfHE0HV+iCzSLAgXGHOgZu/AQaPaq0rz3sq9Zf6I7RXevwmyhQQ9GByaC/ptKsjD3BdE7XLOst/K00oI572zeKu0WqzCf7f/5b88p8n6Oyf5aluaGGotVxkVKNKsUh/uLdfKXL9k+0DIuO/wQaRarsfPwpt7Z8zq+hvwvxB39ADUVLlwPeK1XmVfwheLKn1Pd/5kMfv1W/UMPaxuXApEeF9i1+82/dm/Zpx5y7fcbrTWCbIVUqAX4Jd21mTW9awk+X99RgW1zojgr9MX7yxtn6+I8mXhs9xpvCJiEVZiX8EFy5P++LNn/2tDfKyYJFh6OArzpz2lyNGVf8lXzO9RhnBns0GWnm44M/7VGQryE+eGvGsSgsVmOEwi0++E99iu9WE3zId6i2gi2qjLBp4d1lPctD/6GLPN75M1d+Afc8ro535QeKPfMG3g0LVKnBDiGPWk4AIHilOOKtCwDhG1UsyYlteczMAxA8UkToDT3A29q/EGhF1jGCNYVCZ+rFDANWtJzd8tCyCrRmFBoHRMMeIz3CfAEPVUooDyj0Doj6FUYKYLw1DzzI13+C5dgbMMoapivzQF0Wfqd5eb5mFON3BHbcV5HHf7KLr4ywg9l8qfGdV8HwhOATxXk9wWSe7PGcW9vofmK3FOe2gMFkj//8OjDXDcX5GXxgMKsBz2SNYKoJRRKMvXHG7ZN95jA1GxZQfBobgyE7imQMYCKpAifHyHrwguJT2HpOTIpAaq4Xg/IUyTGwccwFRXI2ME2LIobbK0FZA8ZyeiXoZa/LR7oKhsUCxhSfx8KeMa62dzSXWXuCTYqkGdU4TA79nYsdx8RKFMkzaBooWdATuJgOdam7vz3eYAqZAp6FPW3DpOvLKdyrBkoS5BQOVgOfKdLxDCN8oTiBc5vCEgY+M9ObRtUp0lKHASy409tZJmQDJQuYphxSt6U4lUs7Qj5Figqp3ycmRYB/4k6zADfu+LZXBekqUyTC1M6RciDw3ziTCpAwaNpekKaQIm1VnErKwE65wumkDOyQItKTo0hfDieTLJhL1kiLJ1kwE7Q9nEQ2Al2TR0rkEkAzPEKXjABOSmtLsEFhhgZOIFEQ92yhR0YAR2mOATICOKuBFMhloOaYQZeEAd3kQ5PcD+SmG8STEcBhMyTNozCJh3iyBnBYHpqkMZybXpEw6Q1slj50SBbIXRMk6orCLHUkqkNhlh5iyXkAp4VI0DWFae6QoDcK04wQRxqDua0MNekO7rghdEhXCGetoCRRAOf5UJKNINflkZABhYkeEEMOhbutg2hSBsyCFhIxpTDTAipyUbzzKoggi8CM8BFBFoHZkEc06QuTAQ84ThaBGdHBcbIIzIoWjpPuwBmxwNmtKL6xdydKiQNRFEBvAkkQIYRRYVAWBVQURRmXuv//ZVPg7jikAyG5rTlfYElX5/VbunVd4j+KkbAfwsGWDVhQNsCWDZmz6PK6Xl66GdWmE+Zq8jjslcIwLPduuldnFDDEV75LHji66lXwkRsOb5mLy2Ho4AOnOsq9V+oAX/geeeBWbYCvtW92mLFx3cGX3F87TM6eIKDEnMwPHaxQGTaZmajrYoW9TsSkrLk7/Jq5OCojjnPSZCaiaxcx3JrHvFzjaza/EdQ6hAln5HH77lwYaJ8yJ2f4zPoQYLcNQ+0xt6xZhqFyk0lYUhIuM3NeHwnUfW7TbgBj7pgJWFIS7jBrzSoSCS65PSc2DFDV8C97h0JvA52XzLw6EvrFBGwYEnWZsR0HgMi/vTVAYmWPhuwIAkrM1hhrKUVMX1SV+VMSBwG23guxI7RQvZI1YfM1/mHnVPCtI7RV1bGmPo3plwOYJb+NZwJxwLlNJycHW1KlEYnKdo0LEu9yXdKU+nPSh4wnc5w9YHomLjYQ+DSif1XIH64m9SEL9klq3MDWoznpN6RazM6e0IsWNWxol0bU3xPfY3a62NwD07HvYEPtiCbU7wv7xXgy/3MAFY+p+GVdJ2UPW3HBzPSFSle32JzjM0sdvGNjM8gEqQg8mR6rEU1o14McZuZEaM86A+zbAly8sDINFDlCYeuNjfMUA7yxMA1UEype+EhHQBMCmWuFZ6IaSEtfp7S2yww9YgsmjCcTdj8LdBZjnWZknw9xuYpiCLgw42bmSIsTMY52FDhgLJks8JtrmXAEU8bRjgLPuZJcEiCdhpwQsPK17XOk7pHx9G66anMjHtJTYTzlKLDJ1UQT2UJXb865mnYUGHAF2RAAmKuEAAZ5SekosMQYoh1tDzq70Q0NyEaB5zQlc/BautLZjUqMpxsFTpmRUzyReN3EQYoajCUcBR4xhlIv0Dv3Om+yB4wjHAU6NKJTfXtRy78U/IpxhKPABldTPQXidwqzidZVU96GAyxMY5WRqlOZnJRxcVqmkzFxTl3xlqsDod66KeNINlXEV7OVt6650ALo0JDgtdE+44hM4XwWcQP3ACASkK7XymThCWYAQCXyvgAAkSNpYgFSFHI12SDQVVoAj0xEp5Id3xAqG71WKHQM3KEJreEa80KWYkMY0FAasJjTgOZ40AFXk00Fl2T6QQDQkOAzoh4NKA6394VK0xVmKgJUGquSVjF0Tl57WLCurfZJYOUh4LWKIdEW3gMA61oq3h2obexlqQIyn90aAGj0piTXl9lI1zgHijxzeosU7dOIYjVglxn6rRMDko6dgdTSKWBdS/iCD6GVG1r6HV2YW9gOtNQQ+sPv7Q0BSEDonoUEutCZyPUtHQ5damuk0xI7AnQ6MAY6izGx0MJSUKoHQacllFF/pBnF81SHprTGQ/vcXORa11HxqisTSycUOUIvHJ0D9t0T9+TR1gwGR0KhS9PClvBnZyL51OSaShtXz7Jrdt94dpYxF0YyGwB5ZuUmuhTAshsiX7VcbOyMlBm07dOU4nGqzuxNhTKvUYANuT4Tyf2lK4EXUENsxtknSYEXgxbumIzQ3pWsGCwUwU5JUqS1osrklPpC/zAPd0LDrM0AG3AmTESuIDyjMZUPWCXii/yfsPrDNShduttiLrxjoRGMjkI0mlgkUlRf09yVCACe1G3pBf7AsTQP9OzMFZpjKmMtDZ9rkHo+rMrcXDo6p5aoat/vz9DWPNCLmatTd/NKSGyvycQkPly554FezAKd1ruohITqEdclNGlbY578EpIIDrhFXSsqAO/U7M0DvfLOYa5xxK16dGDMHTN3fyzOA715aOtM300GMDSYMH8HFueB3olGMHE8YwYuXBhw76jAt7If6AtHZcSp3DEb/gniOIc+NeR+zVJqbstYpXHB7DRPHKzgDlV+ftK1ORH4yWQU4GtO75LZiu6r+I/BFYVUrE4E/uNgdIzPgt6jxxzsd+ptfOIMagqh3zsNnd7KtMwu+vXBcdutVMOwPJruM0f++Lpfr1ZctxLWz2unYj/+QmhpQ3NB59rNcxbs9cv2THAh92KARkajsJ6uzIBVIQmFVrYXtyzYa2rTUxGF9O1+j1JAYV2z71IKKKxn8n1KAYV1eBa9GFl4I1QPVqoFFZJzrbopvvCOyGWRasXAQjINm8dCCgL14KIabLey0PVG+bcX/0A9oXaA1k3uIwa2uNphSg6xoSHTM0O9yUKsZjlkWobY0DVTNIQ7ZSHGb9eZ60wH3jNNA6BafAdWOgpfxzHzv2sLwG+mya8AqO+z8B/eMOXP7lhsNngGAO49C1+6agMoc0nkBeEx0zXFwvEZC/84qAJAo8UlkfngHaasi6Whx8IH+z0sBBNKLYBbpq2PpaDDwhuv62DBmVFrAcyZuhKeNASu0FBx0caTB4otAJ/Gkl+31XhggWSnjWcPVFsA3IJWFS/KR/zxxg28uCJ/wgKgf4xX9R++BMaNj0euH7EAPl65Fx7wx/pL3p2oJwoDcQCfBBDwABTFC23dtq5HPbqt+n//J9uvX/fQKgpqYoK/J2g1xGFmkln59A9bAcB9LABYJm3xXNylnXtv2ASf7mQBwKrQNuMOd4FSkbbwJb7cyQLYO7lc/IW7MnmgbXyOL6otgAjCjGlXM76fc4ivRdoRbrBFpVpACeKs6Rv+dBcNI0G5SbuMCPvUKAd7EKhh03e93AcDmwFLM59fmdmRUwhUf6Q9/keA3LLevbRNN2qMPBQ99Myq0T62yGm1eFJhtMdZQpg3ptAQ5gQtOqTYyl25OGo/0gFGFeIY9EmlxuADlg4dwmq5yg65PZbpw1VmCPunFwhlJf2d9mCDXCiUw4T/cIUkqoyL+MTrEKtkUwKjpX9EuKpQgkoB36kWAHx5DCBWoUeJzKnO4UD3h0MJ2BQiRSH9oX4gCODZpmRGS89zhaPYp0TGCCJZHv2lx+y4qklHsMov3faBzVNIyewXJFDnluAdYwi3CokoJ/tAvezTMYMAidQ4E7jnGcJZM0ZHMXOqwxoIWgYdFa6QQKEM4HdsDvEKfTrFH6idH4haHh3HWxBtRQLwISRwfTrJWTwrGhBYLxVGJyyqEM1lJALvQoZxk05jD7Fyt1jPY49OMpbYp8f3T2R3IcVrk9JgXqxM0agbe4xOM5cQr8FIlOYIUgQzTuk4vY+bt5WPWouQjpJ6FKrLSRxnBDmsNqe0WHHwEuE23JlpUzreM2RocBLJHkKSQmxTBn7tYwip6utOkVIzGzhBkQshTuENSPNapExYsd8aQjzLLVdCyoAtujhK5ff/79gK8nT7jLKyvX7btSBGYdWuPTLKpDkrQJIPOkKnnOB/1TikM7DQ6JSfN7ie7vpH5ZFTZg+/kIIyI6JSaUOq5aBJ52p6tXjaqOJsm0lr1jeLDp3F+VGHPH2SZWFBLrfG6SI8LJr9H+OXeQFp1N3X8qDihZzSUaGprfBA8hSrkC0pyZodtx3fM8xa5ylu/zeLB51az/R8h1MWqvQydR2SqTmHdMG7QXpg8ivXJUYZqXWDZEoPpD6nU7KQksLl/9PMCOkpctBNBj+AbKMi3YIzh1xD0kIPkk1sug22hkyWT3poQyarT7fTiyBPhXThQp55SLfEf0GWGWnDrkOWD0Y3VolwhEZlri3ajNt8U+G1yJlAgjdOOnmCDO2bP/5fzCqSKXjOSYZ3CDf0SBX8FQfcZwD4BxtCrGhAKjE22KN5outCzSpEmtqkmFoVwqxJQx7EmaiYEmGxBTHmpKU+BHkzSU1+CSJEDunpHSJET4rE/mk63xW66SgTdTOChYHCX7+YXeAnaYu/4bqCmQbpEMPFp7sqAcspDdf7ij/9f4VtC4Ait12fRcXS8Ej1zX9bsxzgKurKve5mFOM6JtpFQqarxl3HZ1PoFIX1ruXnELYDXKhD2rs8J7ysabT372K1CS4xpRwII1wgGKtT8jkLr6xwLpdywcDZSj1tH/4tTse9hxaAazcHRC0jD9/+F157CZCRpWXgc9AaWRXG2kX9J/mDErLoUX40kMVwpvnvfiJulrs57AG9Zpdo6cnLz8aftAgaeesBvdJ968OykZew5zd797JDMABEAdQrElrvxKMJYWFDS0LQ//8yC0u0EhbanvMJk8xqbu7kqHej6yjNcivbJMZpluklXA5KvvlPGt3jYtdOXxoWLQOaL3zXRDDfNGe16qpPmo/ihpJEAD58vDPq7JNVa130S8dPNSb9XpScT0Gw/dfI03fCwy6I4zBqrau88QAAAAAAAAAAAAAAAAAAAAAAAAAAAAAAAAAAAHBvDw4JAAAAAAT9f+0MCwAAAAAAAAAAAAAAAAAAAAAAAPAK8EICyXknp24AAAAASUVORK5CYII=');
  background-size: cover;
}

html[data-theme='dark'] .header-discord-link:before {
  filter: invert(100%);
}

/* twitter */
.header-twitter-link:hover {
  opacity: 0.6;
}

.header-twitter-link:before {
  content: '';
  width: 28px;
  height: 28px;
  display: flex;
  background: url("data:image/svg+xml,%3Csvg viewBox='0 0 24 24' xmlns='http://www.w3.org/2000/svg'%3E%3Cpath d='M22.46 6c-.77.35-1.6.58-2.46.69.88-.53 1.56-1.37 1.88-2.38-.83.5-1.75.85-2.72 1.05C18.37 4.5 17.26 4 16 4c-2.35 0-4.27 1.92-4.27 4.29 0 .34.04.67.11.98C8.28 9.09 5.11 7.38 3 4.79c-.37.63-.58 1.37-.58 2.15 0 1.49.75 2.81 1.91 3.56-.71 0-1.37-.2-1.95-.5v.03c0 2.08 1.48 3.82 3.44 4.21a4.22 4.22 0 0 1-1.93.07 4.28 4.28 0 0 0 4 2.98 8.521 8.521 0 0 1-5.33 1.84c-.34 0-.68-.02-1.02-.06C3.44 20.29 5.7 21 8.12 21 16 21 20.33 14.46 20.33 8.79c0-.19 0-.37-.01-.56.84-.6 1.56-1.36 2.14-2.23z'/%3E%3C/svg%3E")
  no-repeat;
}

html[data-theme='dark'] .header-twitter-link:before {
  content: '';
  width: 28px;
  height: 28px;
  display: flex;
  background: url("data:image/svg+xml,%3Csvg viewBox='0 0 24 24' xmlns='http://www.w3.org/2000/svg'%3E%3Cpath fill='white' d='M22.46 6c-.77.35-1.6.58-2.46.69.88-.53 1.56-1.37 1.88-2.38-.83.5-1.75.85-2.72 1.05C18.37 4.5 17.26 4 16 4c-2.35 0-4.27 1.92-4.27 4.29 0 .34.04.67.11.98C8.28 9.09 5.11 7.38 3 4.79c-.37.63-.58 1.37-.58 2.15 0 1.49.75 2.81 1.91 3.56-.71 0-1.37-.2-1.95-.5v.03c0 2.08 1.48 3.82 3.44 4.21a4.22 4.22 0 0 1-1.93.07 4.28 4.28 0 0 0 4 2.98 8.521 8.521 0 0 1-5.33 1.84c-.34 0-.68-.02-1.02-.06C3.44 20.29 5.7 21 8.12 21 16 21 20.33 14.46 20.33 8.79c0-.19 0-.37-.01-.56.84-.6 1.56-1.36 2.14-2.23z'/%3E%3C/svg%3E")
  no-repeat;
}

/* github */
.header-github-link:hover {
  opacity: 0.6;
}

.header-github-link:before {
  content: '';
  width: 28px;
  height: 28px;
  display: flex;
  background: url("data:image/svg+xml,%3Csvg viewBox='0 0 24 24' xmlns='http://www.w3.org/2000/svg'%3E%3Cpath d='M12 .297c-6.63 0-12 5.373-12 12 0 5.303 3.438 9.8 8.205 11.385.6.113.82-.258.82-.577 0-.285-.01-1.04-.015-2.04-3.338.724-4.042-1.61-4.042-1.61C4.422 18.07 3.633 17.7 3.633 17.7c-1.087-.744.084-.729.084-.729 1.205.084 1.838 1.236 1.838 1.236 1.07 1.835 2.809 1.305 3.495.998.108-.776.417-1.305.76-1.605-2.665-.3-5.466-1.332-5.466-5.93 0-1.31.465-2.38 1.235-3.22-.135-.303-.54-1.523.105-3.176 0 0 1.005-.322 3.3 1.23.96-.267 1.98-.399 3-.405 1.02.006 2.04.138 3 .405 2.28-1.552 3.285-1.23 3.285-1.23.645 1.653.24 2.873.12 3.176.765.84 1.23 1.91 1.23 3.22 0 4.61-2.805 5.625-5.475 5.92.42.36.81 1.096.81 2.22 0 1.606-.015 2.896-.015 3.286 0 .315.21.69.825.57C20.565 22.092 24 17.592 24 12.297c0-6.627-5.373-12-12-12'/%3E%3C/svg%3E")
  no-repeat;
}

html[data-theme='dark'] .header-github-link:before {
  background: url("data:image/svg+xml,%3Csvg viewBox='0 0 24 24' xmlns='http://www.w3.org/2000/svg'%3E%3Cpath fill='white' d='M12 .297c-6.63 0-12 5.373-12 12 0 5.303 3.438 9.8 8.205 11.385.6.113.82-.258.82-.577 0-.285-.01-1.04-.015-2.04-3.338.724-4.042-1.61-4.042-1.61C4.422 18.07 3.633 17.7 3.633 17.7c-1.087-.744.084-.729.084-.729 1.205.084 1.838 1.236 1.838 1.236 1.07 1.835 2.809 1.305 3.495.998.108-.776.417-1.305.76-1.605-2.665-.3-5.466-1.332-5.466-5.93 0-1.31.465-2.38 1.235-3.22-.135-.303-.54-1.523.105-3.176 0 0 1.005-.322 3.3 1.23.96-.267 1.98-.399 3-.405 1.02.006 2.04.138 3 .405 2.28-1.552 3.285-1.23 3.285-1.23.645 1.653.24 2.873.12 3.176.765.84 1.23 1.91 1.23 3.22 0 4.61-2.805 5.625-5.475 5.92.42.36.81 1.096.81 2.22 0 1.606-.015 2.896-.015 3.286 0 .315.21.69.825.57C20.565 22.092 24 17.592 24 12.297c0-6.627-5.373-12-12-12'/%3E%3C/svg%3E")
  no-repeat;
}

/* newsletter */
.header-newsletter-link:hover {
  opacity: 0.6;
}

.header-newsletter-link:before {
  content: '';
  width: 28px;
  height: 28px;
  display: flex;
  background: url("data:image/svg+xml,%3Csvg viewBox='0 0 24 24' xmlns='http://www.w3.org/2000/svg'%3E%3Cpath d='M20 4H4c-1.1 0-1.99.9-1.99 2L2 18c0 1.1.9 2 2 2h16c1.1 0 2-.9 2-2V6c0-1.1-.9-2-2-2zm0 4l-8 5-8-5V6l8 5 8-5v2z'/%3E%3C/svg%3E")
  no-repeat;
}

html[data-theme='dark'] .header-newsletter-link:before {
  content: '';
  width: 28px;
  height: 28px;
  display: flex;
  background: url("data:image/svg+xml,%3Csvg viewBox='0 0 24 24' xmlns='http://www.w3.org/2000/svg'%3E%3Cpath fill='white' d='M20 4H4c-1.1 0-1.99.9-1.99 2L2 18c0 1.1.9 2 2 2h16c1.1 0 2-.9 2-2V6c0-1.1-.9-2-2-2zm0 4l-8 5-8-5V6l8 5 8-5v2z'/%3E%3C/svg%3E")
  no-repeat;
}

@media only screen
and (max-width: 525px) {
  .menu__link {
    display: flex;
    justify-content: flex-start;
    align-items: center;
  }
  .header-github-link:after {
    margin-left: 20px;
    content: "Github ";
  }
  .header-twitter-link:after {
    margin-left: 20px;
    content: "Twitter ";
  }
  .header-discord-link:after {
    margin-left: 20px;
    content: "Discord ";
  }
}

/* Make navbar looks friendly on small devices. */
@media only screen
and (max-width: 400px) {
  .nav_src-pages-index-module .linkItem_src-pages-index-module {
    padding-right: 0!important;
  }
  .nav_src-pages-index-module {
    width: 100%!important;
  }
  .socialLinks_src-pages-index-module {
    display: none !important;
  }
}

/* Make sql syntax highlight a bit better */
span.token.keyword {
  color: rgb(199, 146, 234);
}

span.token.punctuation {
  color: rgb(191, 199, 213)!important;
}

div.language-hcl * span.token.property {
  color: #9CDCFE;
}

:root {
  --site-primary-hue-saturation: 217, 73%, 78%;
  --ifm-footer-title-color: white;
}

div[class^='announcementBar_']  a.cta {
  border: 1px solid white;
  padding: 2px 6px;
  text-decoration: none;
  margin: 2px;
}

.code-block-error-message {
  background-color: #ff6f8780;
  display: block;
  margin: 0 calc(-1 * var(--ifm-pre-padding));
  padding: 0 var(--ifm-pre-padding);
  border-left: 3px solid #ff6f87a0;
}
.code-block-error-message span {
  color: rgb(191, 199, 213)!important;
}

.code-block-info-line {
  background-color: rgb(193 230 140 / 25%);
  display: block;
  margin: 0 calc(-1 * var(--ifm-pre-padding));
  padding: 0 var(--ifm-pre-padding);
  border-left: 3px solid rgb(193 230 140 / 80%);
}
.code-block-info-line span {
  color: rgb(191, 199, 213)!important;
}

/* Full-width checks table. */
.docs-doc-id-lint\/analyzers table {
  display:table;
  width:100%;
}

/* Full-width supported ORMs table. */
.docs-doc-id-atlas-schema\/external-schema table {
  display:table;
  width:100%;
}

.docs-doc-id-atlas-schema\/external-schema table td:first-child {
  width: 20%;
}

.join-discord {
  background-color:#5C4AEC;
  border-radius:6px;
  border:1px solid #5D4BED;
  display:inline-block;
  cursor:pointer;
  color:#ffffff;
  font-family:Arial;
  font-size:17px;
  padding:16px 31px;
  text-decoration:none;
  margin: 1em 0;
}

.join-discord svg {
  margin-bottom: -6px;
  margin-left: -6px;
}

.join-discord span {
  padding-left: 6px;
}

.join-discord:hover  {
  color: white;
  text-decoration: none;
}

.theme-admonition a {
  text-decoration: underline;
}

@media only screen and (min-width: 1000px) {
  h4 {
    position: relative;
  }
  h4 > .login {
    right: 0;
    position: absolute;
  }
}

.language-applylog .version, .language-applylog .action2, .language-applylog .action3 {
  color: #62cece;
}

.language-applylog .duration, .language-applylog .action1 {
  color: #c0c028;
}

.language-applylog .error {
  background: #db4b4b;
  color: white;
}

<<<<<<< HEAD
article .example-img {
  max-width: 65%;
}

/* full width on mobile */
@media only screen and (max-width: 800px) {
  article .example-img {
    max-width: 100%;
  }
=======
.sticky-anchor {
  scroll-margin-top:calc(var(--ifm-navbar-height) + 0.5rem);
>>>>>>> daad3c19
}<|MERGE_RESOLUTION|>--- conflicted
+++ resolved
@@ -292,18 +292,6 @@
   color: white;
 }
 
-<<<<<<< HEAD
-article .example-img {
-  max-width: 65%;
-}
-
-/* full width on mobile */
-@media only screen and (max-width: 800px) {
-  article .example-img {
-    max-width: 100%;
-  }
-=======
 .sticky-anchor {
   scroll-margin-top:calc(var(--ifm-navbar-height) + 0.5rem);
->>>>>>> daad3c19
 }