package integration

import (
	"bytes"
	"context"
	"database/sql"
	"io"
	"io/ioutil"
	"os"
	"os/exec"
	"testing"
	"time"

	"ariga.io/atlas/schema/schemaspec"
	"ariga.io/atlas/sql/schema"
	entsql "entgo.io/ent/dialect/sql"
	"entgo.io/ent/entc/integration/ent"
	"github.com/stretchr/testify/require"
)

// T holds the elements common between dialect tests.
type T interface {
	testing.TB
	realm() *schema.Realm
	loadRealm() *schema.Realm
	users() *schema.Table
	loadUsers() *schema.Table
	posts() *schema.Table
	loadPosts() *schema.Table
	dropTables(...string)
	migrate(...schema.Change)
	diff(*schema.Table, *schema.Table) []schema.Change
	applyHcl(spec string)
}

func testAddDrop(t T) {
	usersT := t.users()
	postsT := t.posts()
	petsT := &schema.Table{
		Name:   "pets",
		Schema: usersT.Schema,
		Columns: []*schema.Column{
			{Name: "id", Type: &schema.ColumnType{Type: &schema.IntegerType{T: "bigint"}}},
			{Name: "owner_id", Type: &schema.ColumnType{Type: &schema.IntegerType{T: "bigint"}, Null: true}},
		},
	}
	petsT.PrimaryKey = &schema.Index{Parts: []*schema.IndexPart{{C: postsT.Columns[0]}}}
	petsT.ForeignKeys = []*schema.ForeignKey{
		{Symbol: "owner_id", Table: petsT, Columns: petsT.Columns[1:], RefTable: usersT, RefColumns: usersT.Columns[:1]},
	}
	t.dropTables(postsT.Name, usersT.Name, petsT.Name)
	t.migrate(&schema.AddTable{T: petsT}, &schema.AddTable{T: usersT}, &schema.AddTable{T: postsT})
	ensureNoChange(t, usersT, petsT, postsT)
	t.migrate(&schema.DropTable{T: usersT}, &schema.DropTable{T: postsT}, &schema.DropTable{T: petsT})
	// Ensure the realm is empty.
	require.EqualValues(t, t.realm(), t.loadRealm())
}

func testRelation(t T) {
	usersT, postsT := t.users(), t.posts()
	t.dropTables(postsT.Name, usersT.Name)
	t.migrate(
		&schema.AddTable{T: usersT},
		&schema.AddTable{T: postsT},
	)
	ensureNoChange(t, postsT, usersT)
}

func testEntIntegration(t T, dialect string, db *sql.DB) {
	ctx := context.Background()
	drv := entsql.OpenDB(dialect, db)
	client := ent.NewClient(ent.Driver(drv))
	require.NoError(t, client.Schema.Create(ctx))
	sanity(client)
	realm := t.loadRealm()
	ensureNoChange(t, realm.Schemas[0].Tables...)

	// Drop tables.
	changes := make([]schema.Change, len(realm.Schemas[0].Tables))
	for i, t := range realm.Schemas[0].Tables {
		changes[i] = &schema.DropTable{T: t}
	}
	t.migrate(changes...)

	// Add tables.
	for i, t := range realm.Schemas[0].Tables {
		changes[i] = &schema.AddTable{T: t}
	}
	t.migrate(changes...)
	ensureNoChange(t, realm.Schemas[0].Tables...)
	sanity(client)

	// Drop tables.
	for i, t := range realm.Schemas[0].Tables {
		changes[i] = &schema.DropTable{T: t}
	}
	t.migrate(changes...)
}

func testHCLIntegration(t T, full string, empty string) {
	t.applyHcl(full)
	users := t.loadUsers()
	posts := t.loadPosts()
	t.dropTables(users.Name, posts.Name)
	column, ok := users.Column("id")
	require.True(t, ok, "expected id column")
	require.Equal(t, "users", users.Name)
	column, ok = posts.Column("author_id")
	require.Equal(t, "author_id", column.Name)
	t.applyHcl(empty)
	require.Empty(t, t.realm().Schemas[0].Tables)
}

func testCLISchemaInspect(t T, h string, dsn string, unmarshalSpec func([]byte, schemaspec.Unmarshaler, interface{}) error, unmarshaler schemaspec.Unmarshaler) {
	// Required to have a clean "stderr" while running first time.
	err := exec.Command("go", "run", "-mod=mod", "ariga.io/atlas/cmd/atlas").Run()
	require.NoError(t, err)
	t.dropTables("users")
	var expected schema.Schema
	err = unmarshalSpec([]byte(h), unmarshaler, &expected)
	require.NoError(t, err)
	t.applyHcl(h)
	cmd := exec.Command("go", "run", "ariga.io/atlas/cmd/atlas",
		"schema",
		"inspect",
		"-d",
		dsn,
	)
	stdout, stderr := bytes.NewBuffer(nil), bytes.NewBuffer(nil)
	cmd.Stderr = stderr
	cmd.Stdout = stdout
	require.NoError(t, cmd.Run(), stderr.String())
	var actual schema.Schema
	err = unmarshalSpec(stdout.Bytes(), unmarshaler, &actual)
	require.NoError(t, err)
	require.Empty(t, stderr.String())
	require.Equal(t, expected, actual)
}

func testCLISchemaApply(t T, h string, dsn string) {
	// Required to have a clean "stderr" while running first time.
	err := exec.Command("go", "run", "-mod=mod", "ariga.io/atlas/cmd/atlas").Run()
	require.NoError(t, err)
	t.dropTables("users")
	f := "atlas.hcl"
	err = ioutil.WriteFile(f, []byte(h), 0644)
	require.NoError(t, err)
	defer os.Remove(f)
	cmd := exec.Command("go", "run", "ariga.io/atlas/cmd/atlas",
		"schema",
		"apply",
		"-d",
		dsn,
		"-f",
		f,
	)
	stdout, stderr := bytes.NewBuffer(nil), bytes.NewBuffer(nil)
	cmd.Stderr = stderr
	cmd.Stdout = stdout
	stdin, err := cmd.StdinPipe()
	require.NoError(t, err)
	defer stdin.Close()
	_, err = io.WriteString(stdin, "\n")
	require.NoError(t, err)
	require.NoError(t, cmd.Run(), stderr.String(), stdout.String())
	require.Empty(t, stderr.String(), stderr.String())
	require.Contains(t, stdout.String(), "-- Planned")
	u := t.loadUsers()
	require.NotNil(t, u)
}

func TestCLI_Version(t *testing.T) {
	// Required to have a clean "stderr" while running first time.
	require.NoError(t, exec.Command("go", "run", "-mod=mod", "ariga.io/atlas/cmd/atlas").Run())
	tests := []struct {
		name     string
		cmd      *exec.Cmd
		expected string
	}{
		{
			name: "dev mode",
			cmd: exec.Command("go", "run", "ariga.io/atlas/cmd/atlas",
				"version",
			),
			expected: "atlas CLI version - development\nhttps://github.com/ariga/atlas/releases/tag/latest\n",
		},
		{
			name: "release",
			cmd: exec.Command("go", "run",
				"-ldflags",
<<<<<<< HEAD
				"-X ariga.io/atlas/cmd/action/internal/build.Version=v1.2.3",
=======
				"-X ariga.io/atlas/cmd/action.version=v1.2.3",
>>>>>>> 347778d3
				"ariga.io/atlas/cmd/atlas",
				"version",
			),
			expected: "atlas CLI version v1.2.3\nhttps://github.com/ariga/atlas/releases/tag/v1.2.3\n",
		},
	}
	for _, tt := range tests {
		t.Run(tt.name, func(t *testing.T) {
			stdout := bytes.NewBuffer(nil)
			tt.cmd.Stdout = stdout
			require.NoError(t, tt.cmd.Run())
			require.Equal(t, tt.expected, stdout.String())
		})
	}
}

func ensureNoChange(t T, tables ...*schema.Table) {
	realm := t.loadRealm()
	require.Equal(t, len(realm.Schemas[0].Tables), len(tables))
	for i := range tables {
		tt, ok := realm.Schemas[0].Table(tables[i].Name)
		require.True(t, ok)
		changes := t.diff(tt, tables[i])
		require.Empty(t, changes)
	}
}

func sanity(c *ent.Client) {
	ctx := context.Background()
	u := c.User.Create().
		SetName("foo").
		SetAge(20).
		AddPets(
			c.Pet.Create().SetName("pedro").SaveX(ctx),
			c.Pet.Create().SetName("xabi").SaveX(ctx),
		).
		AddFiles(
			c.File.Create().SetName("a").SetSize(10).SaveX(ctx),
			c.File.Create().SetName("b").SetSize(20).SaveX(ctx),
		).
		SaveX(ctx)
	c.Group.Create().
		SetName("Github").
		SetExpire(time.Now()).
		AddUsers(u).
		SetInfo(c.GroupInfo.Create().SetDesc("desc").SaveX(ctx)).
		SaveX(ctx)
}<|MERGE_RESOLUTION|>--- conflicted
+++ resolved
@@ -188,11 +188,7 @@
 			name: "release",
 			cmd: exec.Command("go", "run",
 				"-ldflags",
-<<<<<<< HEAD
-				"-X ariga.io/atlas/cmd/action/internal/build.Version=v1.2.3",
-=======
 				"-X ariga.io/atlas/cmd/action.version=v1.2.3",
->>>>>>> 347778d3
 				"ariga.io/atlas/cmd/atlas",
 				"version",
 			),
