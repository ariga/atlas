--- conflicted
+++ resolved
@@ -99,7 +99,6 @@
 	t.migrate(changes...)
 }
 
-<<<<<<< HEAD
 func testHCLIntegration(t T, full string, empty string) {
 	t.applyHcl(full)
 	users := t.loadUsers()
@@ -112,7 +111,8 @@
 	require.Equal(t, "author_id", column.Name)
 	t.applyHcl(empty)
 	require.Empty(t, t.realm().Schemas[0].Tables)
-=======
+}
+
 func testCLISchemaInspect(t T, h string, dsn string, unmarshalSpec func(data []byte, unmarshaler schemaspec.Unmarshaler, v interface{}) error) {
 	// Required to have a clean "stderr" while running first time.
 	c := exec.Command("go", "run", "-mod=mod", "ariga.io/atlas/cmd/atlas")
@@ -169,7 +169,6 @@
 	require.Contains(t, stdout.String(), "-- Planned")
 	u := t.users()
 	require.NotNil(t, u)
->>>>>>> bce723c0
 }
 
 func ensureNoChange(t T, tables ...*schema.Table) {
